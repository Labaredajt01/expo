buildscript {
  repositories {
    google()
    maven { url 'https://maven.fabric.io/public' }
  }

  dependencies {
    classpath 'io.fabric.tools:gradle:1.26.1'
  }
}
apply plugin: 'com.android.application'
apply plugin: 'io.fabric'
apply plugin: 'devicefarm'

repositories {
  maven { url 'https://maven.fabric.io/public' }
}

def safeExtGet(prop, fallback) {
  rootProject.ext.has(prop) ? rootProject.ext.get(prop) : fallback
}

android {
  compileSdkVersion safeExtGet("compileSdkVersion", 28)

  compileOptions {
    sourceCompatibility JavaVersion.VERSION_1_8
    targetCompatibility JavaVersion.VERSION_1_8
  }

  defaultConfig {
    applicationId 'host.exp.exponent'
    minSdkVersion safeExtGet("minSdkVersion", 21)
    targetSdkVersion safeExtGet("targetSdkVersion", 28)
    // ADD VERSIONS HERE
    // BEGIN VERSIONS
    versionCode 117
    versionName '2.12.2'
    // END VERSIONS

    multiDexEnabled true
    testInstrumentationRunner "android.support.test.runner.AndroidJUnitRunner"
    // Deprecated. Used by net.openid:appauth
    manifestPlaceholders = [
        'appAuthRedirectScheme': 'host.exp.exponent'
    ]
  }
  dexOptions {
    javaMaxHeapSize System.getenv("DISABLE_DEX_MAX_HEAP") ? null : "8g"
  }

  signingConfigs {
    debug {
      storeFile file('../debug.keystore')
    }
    release {
      storeFile file(System.getenv("ANDROID_KEYSTORE_PATH") ?: "release-key.jks")
      storePassword System.getenv("ANDROID_KEYSTORE_PASSWORD")
      keyAlias System.getenv("ANDROID_KEY_ALIAS")
      keyPassword System.getenv("ANDROID_KEY_PASSWORD")
    }
  }
  buildTypes {
    debug {
      debuggable true
      ext.enableCrashlytics = false
    }
    release {
      minifyEnabled true
      proguardFiles getDefaultProguardFile('proguard-android.txt'), 'proguard-rules.pro'
      consumerProguardFiles 'proguard-rules.pro'
      signingConfig signingConfigs.release
    }
  }
  lintOptions {
    abortOnError false
  }
  packagingOptions {
    pickFirst "**"
  }
}

devicefarm {
  projectName System.getenv("DEVICEFARM_PROJECT_NAME")
  devicePool System.getenv("DEVICEFARM_DEVICE_POOL")
  executionTimeoutMinutes 40
  authentication {

    accessKey System.getenv("AWS_ACCESS_KEY_ID")
    secretKey System.getenv("AWS_SECRET_ACCESS_KEY")
  }
}

configurations.all {
  resolutionStrategy {
    force 'org.webkit:android-jsc:r245459'
  }
}

// WHEN_PREPARING_SHELL_REMOVE_FROM_HERE
/* UNCOMMENT WHEN DISTRIBUTING
apply from: 'expo.gradle'
END UNCOMMENT WHEN DISTRIBUTING */
// WHEN_PREPARING_SHELL_REMOVE_TO_HERE

apply from: "../../node_modules/react-native-unimodules/gradle.groovy"

dependencies {
  implementation fileTree(dir: 'libs', include: ['*.jar'])

  implementation 'com.android.support:multidex:1.0.1'

  // Our dependencies
  implementation "com.android.support:appcompat-v7:$supportLibVersion"

  // Our dependencies from ExpoView
  // DON'T ADD ANYTHING HERE THAT ISN'T IN EXPOVIEW. ONLY COPY THINGS FROM EXPOVIEW TO HERE.
  implementation "com.android.support:appcompat-v7:$supportLibVersion"
  implementation 'com.facebook.android:facebook-android-sdk:5.0.1'
  implementation('com.facebook.android:audience-network-sdk:5.1.1') {
    exclude module: 'play-services-ads'
  }
  compileOnly 'org.glassfish:javax.annotation:3.1.1'
  implementation 'com.jakewharton:butterknife:9.0.0'
  implementation 'de.greenrobot:eventbus:2.4.0'

  implementation 'com.squareup.picasso:picasso:2.5.2'
  implementation 'com.google.android.gms:play-services-gcm:15.0.1'
  implementation 'com.google.android.gms:play-services-analytics:16.0.1'
  implementation 'com.google.android.gms:play-services-maps:15.0.1'
  implementation 'com.google.android.gms:play-services-auth:15.0.1'
  implementation 'com.google.android.gms:play-services-location:15.0.1'
  implementation 'com.google.android.gms:play-services-ads:15.0.1'
  implementation "com.madgag.spongycastle:core:1.53.0.0"
  implementation "com.madgag.spongycastle:prov:1.53.0.0"
  debugImplementation 'com.squareup.leakcanary:leakcanary-android-no-op:1.4-beta1'
  // debugImplementation 'com.squareup.leakcanary:leakcanary-android:1.4-beta1'
  releaseImplementation 'com.squareup.leakcanary:leakcanary-android-no-op:1.4-beta1'
  implementation 'com.facebook.device.yearclass:yearclass:2.1.0'
  implementation 'commons-io:commons-io:1.4'
  implementation 'me.leolin:ShortcutBadger:1.1.4@aar'
  implementation 'com.theartofdev.edmodo:android-image-cropper:2.7.0'
  implementation 'commons-codec:commons-codec:1.10'
  implementation 'com.segment.analytics.android:analytics:4.3.0'
  implementation 'com.google.zxing:core:3.3.3'
  implementation 'net.openid:appauth:0.4.1'
  implementation 'com.airbnb.android:lottie:2.5.6'
  implementation('io.nlopez.smartlocation:library:3.2.11') {
    transitive = false
  }
  implementation "com.android.support:exifinterface:${safeExtGet("supportLibVersion", "28.0.0")}"
  implementation 'com.squareup.okio:okio:1.9.0'
  implementation 'com.facebook.soloader:soloader:0.6.0'

  // expo-file-system
  implementation 'com.squareup.okhttp3:okhttp:3.10.0'
  implementation 'com.squareup.okhttp3:okhttp-urlconnection:3.10.0'

  // Testing
  androidTestImplementation 'com.android.support.test.espresso:espresso-core:3.0.1'
  // We use a modified build of com.android.support.test:runner:1.0.1. Explanation in maven-test/README
  androidTestImplementation 'com.android.support.test:runner:1.0.1'
  androidTestImplementation "com.android.support:support-annotations:${safeExtGet("supportLibVersion", "28.0.0")}"
  androidTestImplementation 'com.google.code.findbugs:jsr305:3.0.0'
  androidTestImplementation 'com.android.support.test.uiautomator:uiautomator-v18:2.1.1'
  androidTestImplementation 'com.azimolabs.conditionwatcher:conditionwatcher:0.2'

  testImplementation 'junit:junit:4.12'
  testImplementation 'org.mockito:mockito-core:1.10.19'
  testImplementation 'org.robolectric:robolectric:3.8'
  testImplementation 'com.android.support.test:runner:1.0.2-alpha1'
  testImplementation 'com.android.support.test:rules:1.0.2-alpha1'

  /* UNCOMMENT WHEN DISTRIBUTING
  implementation('host.exp.exponent:expoview:34.0.0@aar') {
    transitive = true
    exclude group: 'com.squareup.okhttp3', module: 'okhttp'
    exclude group: 'com.squareup.okhttp3', module: 'okhttp-urlconnection'
  }
  END UNCOMMENT WHEN DISTRIBUTING */

  // WHEN_DISTRIBUTING_REMOVE_FROM_HERE

  // BEGIN_SDK_UNVERSIONED
  implementation(project(path: ':expoview'))
  // END_SDK_UNVERSIONED

  // WHEN_PREPARING_SHELL_REMOVE_FROM_HERE

  // ADD_NEW_SDKS_HERE


  // BEGIN_SDK_34
  implementation(project(':expoview-abi34_0_0'))
  // END_SDK_34

  // BEGIN_SDK_33
  implementation(project(':expoview-abi33_0_0'))
  // END_SDK_33

  // This is not needed in shell apps, the Amplitude module will include this dep if installed
  // Be careful when upgrading! Upgrading might break experience scoping. See Analytics.resetAmplitudeDatabaseHelper
  implementation 'com.amplitude:android-sdk:2.9.2'

  // WHEN_PREPARING_SHELL_REMOVE_TO_HERE
  // WHEN_DISTRIBUTING_REMOVE_TO_HERE

  /* UNCOMMENT WHEN DISTRIBUTING
  api 'org.webkit:android-jsc:r245459' // needs to be before react-native
  api 'com.facebook.react:react-native:33.0.0'
  END UNCOMMENT WHEN DISTRIBUTING */

  // WHEN_DETACHING_REMOVE_FROM_HERE
  /* UNCOMMENT WHEN DISTRIBUTING
  addMavenUnimodulesDependencies([
      modulesPaths : [
        '../enabled-modules'
      ],
      configuration: 'api',
      target       : 'react-native',
      exclude      : [
        'expo-module-template',
<<<<<<< HEAD
        'expo-bluetooth',
=======
>>>>>>> 59a85ff8
        'expo-in-app-purchases',
        'expo-payments-stripe',
        'expo-updates'
      ]
  ])
  END UNCOMMENT WHEN DISTRIBUTING */
  // WHEN_DETACHING_REMOVE_TO_HERE

  /* UNCOMMENT WHEN DETACHING
  addUnimodulesDependencies([
      modulesPaths : [
        '../../node_modules'
      ],
      configuration: 'api',
      target       : 'react-native',
      exclude      : [
        // You can exclude unneeded modules here, eg.
        // 'unimodules-face-detector-interface',
        // 'expo-face-detector'

        // Adding a name here will also remove the package
        // from auto-generated BasePackageList.java
      ]
  ])
  END UNCOMMENT WHEN DETACHING */
}

// This has to be down here for some reason
apply plugin: 'com.google.gms.google-services'<|MERGE_RESOLUTION|>--- conflicted
+++ resolved
@@ -220,10 +220,7 @@
       target       : 'react-native',
       exclude      : [
         'expo-module-template',
-<<<<<<< HEAD
         'expo-bluetooth',
-=======
->>>>>>> 59a85ff8
         'expo-in-app-purchases',
         'expo-payments-stripe',
         'expo-updates'
