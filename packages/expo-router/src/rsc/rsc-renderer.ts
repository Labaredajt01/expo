/**
 * Copyright © 2024 650 Industries.
 * Copyright © 2024 dai-shi.
 *
 * This source code is licensed under the MIT license found in the
 * LICENSE file in the root directory of this source tree.
 *
 * From waku https://github.com/dai-shi/waku/blob/32d52242c1450b5f5965860e671ff73c42da8bd0/packages/waku/src/lib/renderers/rsc-renderer.ts
 */

<<<<<<< HEAD
declare let __METRO_GLOBAL_PREFIX__: string;

global.__webpack_chunk_load__ = (url) => {
  return Promise.resolve();
};

global.__webpack_require__ = (id) => {
  return global._knownServerReferences.get(process.env.EXPO_OS!)?.get(id);
};
=======
// This file must remain platform agnostic for production exports.
>>>>>>> 556a1d81

import type { ReactNode } from 'react';
import {
  renderToReadableStream,
  decodeReply,
  registerServerReference,
} from 'react-server-dom-webpack/server';

import { filePathToFileURL } from './path';
import { runWithRenderStore, type EntriesDev, type EntriesPrd } from './server';
import { getServerReference, getDebugDescription } from '../server-actions';

// Make global so we only pull in one instance for state saved in the react-server-dom-webpack package.
// @ts-ignore: HACK type for server actions
globalThis._REACT_registerServerReference = registerServerReference;

export interface RenderContext<T = unknown> {
  rerender: (input: string, searchParams?: URLSearchParams) => void;
  context: T;
}

type ResolvedConfig = any;

export type RenderRscArgs = {
  // TODO:
  config: ResolvedConfig;

  // Done
  input: string;
  searchParams: URLSearchParams;
  method: 'GET' | 'POST';
  context: Record<string, unknown> | undefined;
  body?: ReadableStream | undefined;
  contentType?: string | undefined;
  moduleIdCallback?: (module: {
    id: string;
    chunks: string[];
    name: string;
    async: boolean;
  }) => void;
};

type ResolveClientEntry = (id: string) => { id: string; chunks: string[] };

type RenderRscOpts = {
  isExporting: boolean;
  entries: EntriesDev;
  resolveClientEntry: ResolveClientEntry;
};

export async function renderRsc(args: RenderRscArgs, opts: RenderRscOpts): Promise<ReadableStream> {
  const { searchParams, method, input, body, contentType, context } = args;
  const { resolveClientEntry, entries } = opts;

  const {
    default: { renderEntries },
    // @ts-expect-error
    buildConfig,
  } = entries as (EntriesDev & { loadModule: never; buildConfig: never }) | EntriesPrd;

  const bundlerConfig = new Proxy(
    {},
    {
      get(_target, encodedId: string) {
        const [
          // File is the on-disk location of the module, this is injected during the "use client" transformation (babel).
          file,
          // The name of the import (e.g. "default" or "")
          // This will be empty when using `module.exports = ` and `require('...')`.
          name = '',
        ] = encodedId.split('#') as [string, string];

        // HACK: Special handling for server actions being recursively resolved, e.g. ai demo.
        if (encodedId.match(/[0-9a-z]{40}#/i)) {
          // TODO: Rework server actions to use some ES Modules like system instead of the globals.
          return { id: encodedId, chunks: [encodedId], name: '*', async: true };
        }

        const filePath = file.startsWith('file://') ? fileURLToFilePath(file) : file;

        args.moduleIdCallback?.({
          id: filePath,
          chunks: [
            // TODO: Add a lookup later which reads from the SSR manifest to get the correct chunk.
            // NOTE(EvanBacon): This is a placeholder since we need to render RSC to get the client boundaries, which we then inject later.
            'chunk:' + filePath,
          ],
          name,
          async: true,
        });
        // We'll augment the file path with the incoming RSC request which will forward the metro props required to make a cache hit, e.g. platform=web&...
        // This is similar to how we handle lazy bundling.
        const resolved = resolveClientEntry(filePath);
        return { id: resolved.id, chunks: resolved.chunks, name, async: true };
      },
    }
  );

  const renderWithContext = async (
    context: Record<string, unknown> | undefined,
    input: string,
    searchParams: URLSearchParams
  ) => {
    const renderStore = {
      context: context || {},
      rerender: () => {
        throw new Error('Cannot rerender');
      },
    };
    return runWithRenderStore(renderStore, async () => {
      const elements = await renderEntries(input, {
        searchParams,
        buildConfig,
      });
      if (elements === null) {
        const err = new Error('No function component found at: ' + input);
        (err as any).statusCode = 404;
        throw err;
      }
      if (Object.keys(elements).some((key) => key.startsWith('_'))) {
        throw new Error('"_" prefix is reserved');
      }
      return renderToReadableStream(elements, bundlerConfig);
    });
  };

  const renderWithContextWithAction = async (
    context: Record<string, unknown> | undefined,
    actionFn: (...args: unknown[]) => unknown,
    actionArgs: unknown[]
  ) => {
    let elementsPromise: Promise<Record<string, ReactNode>> = Promise.resolve({});
    let rendered = false;
    const renderStore = {
      context: context || {},
      rerender: async (input: string, searchParams = new URLSearchParams()) => {
        if (rendered) {
          throw new Error('already rendered');
        }
        elementsPromise = Promise.all([
          elementsPromise,
          renderEntries(input, { searchParams, buildConfig }),
        ]).then(([oldElements, newElements]) => ({
          ...oldElements,
          // FIXME we should actually check if newElements is null and send an error
          ...newElements,
        }));
      },
    };
    return runWithRenderStore(renderStore, async () => {
      const actionValue = await actionFn(...actionArgs);
      const elements = await elementsPromise;
      rendered = true;
      if (Object.keys(elements).some((key) => key.startsWith('_'))) {
        throw new Error('"_" prefix is reserved');
      }
      return renderToReadableStream({ ...elements, _value: actionValue }, bundlerConfig);
    });
  };

  if (method === 'POST') {
    // TODO(Bacon): Fix Server action ID generation
    const rsfId = decodeURIComponent(input);
    let args: unknown[] = [];
    let bodyStr = '';
    if (body) {
      bodyStr = await streamToString(body);
    }
    if (typeof contentType === 'string' && contentType.startsWith('multipart/form-data')) {
      // XXX This doesn't support streaming unlike busboy
      const formData = parseFormData(bodyStr, contentType);
      args = await decodeReply(formData, bundlerConfig);
    } else if (bodyStr) {
      args = await decodeReply(bodyStr, bundlerConfig);
    }
    const [, name] = rsfId.split('#') as [string, string];
    // xxxx#greet
    if (!getServerReference(rsfId)) {
      throw new Error(`Server action not found: "${rsfId}". ${getDebugDescription()}`);
    }
    const mod: any = getServerReference(rsfId);

    const fn = name ? mod[name] || mod : mod;
    return renderWithContextWithAction(context, fn, args);
  }

  // method === 'GET'
  return renderWithContext(context, input, searchParams);
}

// TODO is this correct? better to use a library?
const parseFormData = (body: string, contentType: string) => {
  const boundary = contentType.split('boundary=')[1];
  const parts = body.split(`--${boundary}`);
  const formData = new FormData();
  for (const part of parts) {
    if (part.trim() === '' || part === '--') continue;
    const [rawHeaders, content] = part.split('\r\n\r\n', 2);
    const headers = rawHeaders!.split('\r\n').reduce(
      (acc, currentHeader) => {
        const [key, value] = currentHeader.split(': ');
        acc[key!.toLowerCase()] = value!;
        return acc;
      },
      {} as Record<string, string>
    );
    const contentDisposition = headers['content-disposition'];
    const nameMatch = /name="([^"]+)"/.exec(contentDisposition!);
    const filenameMatch = /filename="([^"]+)"/.exec(contentDisposition!);
    if (nameMatch) {
      const name = nameMatch[1];
      if (filenameMatch) {
        const filename = filenameMatch[1];
        const type = headers['content-type'] || 'application/octet-stream';
        const blob = new Blob([content!], { type });
        formData.append(name!, blob, filename);
      } else {
        formData.append(name!, content!.trim());
      }
    }
  }
  return formData;
};

const fileURLToFilePath = (fileURL: string) => {
  if (!fileURL.startsWith('file://')) {
    throw new Error('Not a file URL');
  }
  return decodeURI(fileURL.slice('file://'.length));
};

const streamToString = async (stream: ReadableStream): Promise<string> => {
  const decoder = new TextDecoder();
  const reader = stream.getReader();
  const outs: string[] = [];
  let result: ReadableStreamReadResult<unknown>;
  do {
    result = await reader.read();
    if (result.value) {
      if (!(result.value instanceof Uint8Array)) {
        throw new Error('Unexepected buffer type');
      }
      outs.push(decoder.decode(result.value, { stream: true }));
    }
  } while (!result.done);
  outs.push(decoder.decode());
  return outs.join('');
};<|MERGE_RESOLUTION|>--- conflicted
+++ resolved
@@ -8,19 +8,7 @@
  * From waku https://github.com/dai-shi/waku/blob/32d52242c1450b5f5965860e671ff73c42da8bd0/packages/waku/src/lib/renderers/rsc-renderer.ts
  */
 
-<<<<<<< HEAD
-declare let __METRO_GLOBAL_PREFIX__: string;
-
-global.__webpack_chunk_load__ = (url) => {
-  return Promise.resolve();
-};
-
-global.__webpack_require__ = (id) => {
-  return global._knownServerReferences.get(process.env.EXPO_OS!)?.get(id);
-};
-=======
 // This file must remain platform agnostic for production exports.
->>>>>>> 556a1d81
 
 import type { ReactNode } from 'react';
 import {
@@ -29,9 +17,16 @@
   registerServerReference,
 } from 'react-server-dom-webpack/server';
 
-import { filePathToFileURL } from './path';
 import { runWithRenderStore, type EntriesDev, type EntriesPrd } from './server';
 import { getServerReference, getDebugDescription } from '../server-actions';
+
+global.__webpack_chunk_load__ = (url) => {
+  return Promise.resolve();
+};
+
+global.__webpack_require__ = (id) => {
+  return global._knownServerReferences.get(process.env.EXPO_OS!)?.get(id);
+};
 
 // Make global so we only pull in one instance for state saved in the react-server-dom-webpack package.
 // @ts-ignore: HACK type for server actions
