import fs from 'node:fs';
import path from 'path';
import { getRoutes } from '../getRoutes';
import { isTypedRoute, removeSupportedExtensions } from '../matchers';
// /[...param1]/ - Match [...param1]
const CATCH_ALL = /\[\.\.\..+?\]/g;
// /[param1] - Match [param1]
const SLUG = /\[.+?\]/g;
export function getTypedRoutesDeclarationFile(ctx) {
    const staticRoutes = new Set();
    const dynamicRoutes = new Set();
    const dynamicRouteContextKeys = new Set();
<<<<<<< HEAD
    walkRouteNode(getRoutes(ctx, {
=======
    walkRouteNode((0, getRoutes_1.getRoutes)(ctx, {
        platformRoutes: false,
>>>>>>> 27b40e9d
        ignoreEntryPoints: true,
        ignoreRequireErrors: true,
        importMode: 'async',
    }), staticRoutes, dynamicRoutes, dynamicRouteContextKeys);
    // If the user has expo-router v3+ installed, we can use the types from the package
    return (fs
        .readFileSync(path.join(__dirname, '../../types/expo-router.d.ts'), 'utf-8')
        // Swap from being a namespace to a module
        .replace('declare namespace ExpoRouter {', `declare module "expo-router" {`)
        // Add the route values
        .replace('type StaticRoutes = string;', `type StaticRoutes = ${setToUnionType(staticRoutes)};`)
        .replace('type DynamicRoutes<T extends string> = string;', `type DynamicRoutes<T extends string> = ${setToUnionType(dynamicRoutes)};`)
        .replace('type DynamicRouteTemplate = never;', `type DynamicRouteTemplate = ${setToUnionType(dynamicRouteContextKeys)};`));
}
/**
 * Walks a RouteNode tree and adds the routes to the provided sets
 */
function walkRouteNode(routeNode, staticRoutes, dynamicRoutes, dynamicRouteContextKeys) {
    if (!routeNode)
        return;
    addRouteNode(routeNode, staticRoutes, dynamicRoutes, dynamicRouteContextKeys);
    for (const child of routeNode.children) {
        walkRouteNode(child, staticRoutes, dynamicRoutes, dynamicRouteContextKeys);
    }
}
/**
 * Given a RouteNode, adds the route to the correct sets
 * Modifies the RouteNode.route to be a typed-route string
 */
function addRouteNode(routeNode, staticRoutes, dynamicRoutes, dynamicRouteContextKeys) {
    if (!routeNode?.route)
        return;
    if (!isTypedRoute(routeNode.route))
        return;
<<<<<<< HEAD
    const routePath = `/${removeSupportedExtensions(routeNode.route).replace(/\/?index$/, '')}`; // replace /index with /
=======
    let routePath = `${(0, matchers_1.removeSupportedExtensions)(routeNode.route).replace(/\/?index$/, '')}`; // replace /index with /
    if (!routePath.startsWith('/')) {
        routePath = `/${routePath}`;
    }
>>>>>>> 27b40e9d
    if (routeNode.dynamic) {
        for (const path of generateCombinations(routePath)) {
            dynamicRouteContextKeys.add(path);
            dynamicRoutes.add(`${path
                .replaceAll(CATCH_ALL, '${CatchAllRoutePart<T>}')
                .replaceAll(SLUG, '${SingleRoutePart<T>}')}`);
        }
    }
    else {
        for (const combination of generateCombinations(routePath)) {
            staticRoutes.add(combination);
        }
    }
}
/**
 * Converts a Set to a TypeScript union type
 */
const setToUnionType = (set) => {
    return set.size > 0
        ? [...set]
            .sort()
            .map((s) => `\`${s}\``)
            .join(' | ')
        : 'never';
};
function generateCombinations(pathname) {
    const groups = pathname.split('/').filter((part) => part.startsWith('(') && part.endsWith(')'));
    const combinations = [];
    function generate(currentIndex, currentPath) {
        if (currentIndex === groups.length) {
            combinations.push(currentPath.replace(/\/{2,}/g, '/'));
            return;
        }
        const group = groups[currentIndex];
        const withoutGroup = currentPath.replace(group, '');
        generate(currentIndex + 1, withoutGroup);
        generate(currentIndex + 1, currentPath);
    }
    generate(0, pathname);
    return combinations;
}
//# sourceMappingURL=generate.js.map<|MERGE_RESOLUTION|>--- conflicted
+++ resolved
@@ -1,28 +1,30 @@
-import fs from 'node:fs';
-import path from 'path';
-import { getRoutes } from '../getRoutes';
-import { isTypedRoute, removeSupportedExtensions } from '../matchers';
+"use strict";
+var __importDefault = (this && this.__importDefault) || function (mod) {
+    return (mod && mod.__esModule) ? mod : { "default": mod };
+};
+Object.defineProperty(exports, "__esModule", { value: true });
+exports.getTypedRoutesDeclarationFile = void 0;
+const node_fs_1 = __importDefault(require("node:fs"));
+const path_1 = __importDefault(require("path"));
+const getRoutes_1 = require("../getRoutes");
+const matchers_1 = require("../matchers");
 // /[...param1]/ - Match [...param1]
 const CATCH_ALL = /\[\.\.\..+?\]/g;
 // /[param1] - Match [param1]
 const SLUG = /\[.+?\]/g;
-export function getTypedRoutesDeclarationFile(ctx) {
+function getTypedRoutesDeclarationFile(ctx) {
     const staticRoutes = new Set();
     const dynamicRoutes = new Set();
     const dynamicRouteContextKeys = new Set();
-<<<<<<< HEAD
-    walkRouteNode(getRoutes(ctx, {
-=======
     walkRouteNode((0, getRoutes_1.getRoutes)(ctx, {
         platformRoutes: false,
->>>>>>> 27b40e9d
         ignoreEntryPoints: true,
         ignoreRequireErrors: true,
         importMode: 'async',
     }), staticRoutes, dynamicRoutes, dynamicRouteContextKeys);
     // If the user has expo-router v3+ installed, we can use the types from the package
-    return (fs
-        .readFileSync(path.join(__dirname, '../../types/expo-router.d.ts'), 'utf-8')
+    return (node_fs_1.default
+        .readFileSync(path_1.default.join(__dirname, '../../types/expo-router.d.ts'), 'utf-8')
         // Swap from being a namespace to a module
         .replace('declare namespace ExpoRouter {', `declare module "expo-router" {`)
         // Add the route values
@@ -30,6 +32,7 @@
         .replace('type DynamicRoutes<T extends string> = string;', `type DynamicRoutes<T extends string> = ${setToUnionType(dynamicRoutes)};`)
         .replace('type DynamicRouteTemplate = never;', `type DynamicRouteTemplate = ${setToUnionType(dynamicRouteContextKeys)};`));
 }
+exports.getTypedRoutesDeclarationFile = getTypedRoutesDeclarationFile;
 /**
  * Walks a RouteNode tree and adds the routes to the provided sets
  */
@@ -48,16 +51,12 @@
 function addRouteNode(routeNode, staticRoutes, dynamicRoutes, dynamicRouteContextKeys) {
     if (!routeNode?.route)
         return;
-    if (!isTypedRoute(routeNode.route))
+    if (!(0, matchers_1.isTypedRoute)(routeNode.route))
         return;
-<<<<<<< HEAD
-    const routePath = `/${removeSupportedExtensions(routeNode.route).replace(/\/?index$/, '')}`; // replace /index with /
-=======
     let routePath = `${(0, matchers_1.removeSupportedExtensions)(routeNode.route).replace(/\/?index$/, '')}`; // replace /index with /
     if (!routePath.startsWith('/')) {
         routePath = `/${routePath}`;
     }
->>>>>>> 27b40e9d
     if (routeNode.dynamic) {
         for (const path of generateCombinations(routePath)) {
             dynamicRouteContextKeys.add(path);
