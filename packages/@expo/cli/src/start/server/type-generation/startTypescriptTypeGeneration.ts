import { getConfig } from '@expo/config';
import fs from 'fs/promises';
import { Server } from 'metro';
import path from 'path';

import { removeExpoEnvDTS, writeExpoEnvDTS } from './expo-env';
import { setupTypedRoutes } from './routes';
import { forceRemovalTSConfig, forceUpdateTSConfig } from './tsconfig';
import { upsertGitIgnoreContents, removeFromGitIgnore } from '../../../utils/mergeGitIgnorePaths';
import { ensureDotExpoProjectDirectoryInitialized } from '../../project/dotExpo';
import { ServerLike } from '../BundlerDevServer';
<<<<<<< HEAD
import { getRouterDirectoryWithManifest } from '../metro/router';
import { removeExpoEnvDTS, writeExpoEnvDTS } from './expo-env';
import { setupTypedRoutes } from './routes';
import { forceRemovalTSConfig, forceUpdateTSConfig } from './tsconfig';
=======
import { getRouterDirectory } from '../metro/router';
>>>>>>> e4eba8a7

export interface TypeScriptTypeGenerationOptions {
  server?: ServerLike;
  metro?: Server | null;
  projectRoot: string;
}

const debug = require('debug')('expo:typed-routes') as typeof console.log;

/** Setup all requisite features for statically typed routes in Expo Router v2 / SDK +49. */
export async function startTypescriptTypeGenerationAsync({
  metro,
  projectRoot,
  server,
}: TypeScriptTypeGenerationOptions) {
  const { exp } = getConfig(projectRoot);

  // If typed routes are disabled, remove any files that were added.
  if (!exp.experiments?.typedRoutes) {
    debug('Removing typed routes side-effects (experiments.typedRoutes: false)');
    const gitIgnorePath = path.join(projectRoot, '.gitignore');
    await Promise.all([
      forceRemovalTSConfig(projectRoot),
      removeExpoEnvDTS(projectRoot),
      removeFromGitIgnore(gitIgnorePath, 'expo-env.d.ts'),
    ]);
  } else {
    const dotExpoDir = ensureDotExpoProjectDirectoryInitialized(projectRoot);
    const typesDirectory = path.resolve(dotExpoDir, './types');
    debug(
      'Ensuring typed routes side-effects are setup (experiments.typedRoutes: true, typesDirectory: %s)',
      typesDirectory
    );

    // Ensure the types directory exists.
    await fs.mkdir(typesDirectory, { recursive: true });

    await Promise.all([
      upsertGitIgnoreContents(path.join(projectRoot, '.gitignore'), 'expo-env.d.ts'),
      writeExpoEnvDTS(projectRoot),
      forceUpdateTSConfig(projectRoot),
      setupTypedRoutes({
        metro,
        server,
        typesDirectory,
        projectRoot,
        routerDirectory: getRouterDirectoryWithManifest(projectRoot, exp),
      }),
    ]);
  }
}<|MERGE_RESOLUTION|>--- conflicted
+++ resolved
@@ -3,20 +3,13 @@
 import { Server } from 'metro';
 import path from 'path';
 
-import { removeExpoEnvDTS, writeExpoEnvDTS } from './expo-env';
-import { setupTypedRoutes } from './routes';
-import { forceRemovalTSConfig, forceUpdateTSConfig } from './tsconfig';
-import { upsertGitIgnoreContents, removeFromGitIgnore } from '../../../utils/mergeGitIgnorePaths';
+import { removeFromGitIgnore, upsertGitIgnoreContents } from '../../../utils/mergeGitIgnorePaths';
 import { ensureDotExpoProjectDirectoryInitialized } from '../../project/dotExpo';
 import { ServerLike } from '../BundlerDevServer';
-<<<<<<< HEAD
 import { getRouterDirectoryWithManifest } from '../metro/router';
 import { removeExpoEnvDTS, writeExpoEnvDTS } from './expo-env';
 import { setupTypedRoutes } from './routes';
 import { forceRemovalTSConfig, forceUpdateTSConfig } from './tsconfig';
-=======
-import { getRouterDirectory } from '../metro/router';
->>>>>>> e4eba8a7
 
 export interface TypeScriptTypeGenerationOptions {
   server?: ServerLike;
