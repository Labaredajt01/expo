import { ExpoConfig } from '@expo/config';
import type { BundleOptions as MetroBundleOptions } from 'metro/src/shared/types';
import resolveFrom from 'resolve-from';

import { env } from '../../../utils/env';
import { CommandError } from '../../../utils/errors';
import { getRouterDirectoryModuleIdWithManifest } from '../metro/router';

const debug = require('debug')('expo:metro:options') as typeof console.log;

export type MetroEnvironment = 'node' | 'react-server' | 'client';

export type ExpoMetroOptions = {
  platform: string;
  mainModuleName: string;
  mode: string;
  minify?: boolean;
  environment?: MetroEnvironment;
  serializerOutput?: 'static';
  serializerIncludeMaps?: boolean;
  lazy?: boolean;
  engine?: 'hermes';
  preserveEnvVars?: boolean;
  bytecode: boolean;
  /** Enable async routes (route-based bundle splitting) in Expo Router. */
  asyncRoutes?: boolean;
  /** Module ID relative to the projectRoot for the Expo Router app directory. */
  routerRoot: string;
  /** Enable React compiler support in Babel. */
  reactCompiler: boolean;
  baseUrl?: string;
  isExporting: boolean;
  /** Is bundling a DOM Component ("use dom"). Requires the entry dom component file path. */
  domRoot?: string;
  inlineSourceMap?: boolean;
  clientBoundaries?: string[];
  splitChunks?: boolean;
  usedExports?: boolean;
  /** Enable optimized bundling (required for tree shaking). */
  optimize?: boolean;

<<<<<<< HEAD
  skipRunningSsr?: boolean;
=======
  modulesOnly?: boolean;
  runModule?: boolean;
>>>>>>> 3a2f0aa6
};

export type SerializerOptions = {
  includeSourceMaps?: boolean;
  output?: 'static';
  splitChunks?: boolean;
  usedExports?: boolean;
};

export type ExpoMetroBundleOptions = MetroBundleOptions & {
  serializerOptions?: SerializerOptions;
};

export function isServerEnvironment(environment?: any): boolean {
  return environment === 'node' || environment === 'react-server';
}

export function shouldEnableAsyncImports(projectRoot: string): boolean {
  if (env.EXPO_NO_METRO_LAZY) {
    return false;
  }

  // `@expo/metro-runtime` includes support for the fetch + eval runtime code required
  // to support async imports. If it's not installed, we can't support async imports.
  // If it is installed, the user MUST import it somewhere in their project.
  // Expo Router automatically pulls this in, so we can check for it.
  return resolveFrom.silent(projectRoot, '@expo/metro-runtime') != null;
}

function withDefaults({
  mode = 'development',
  minify = mode === 'production',
  preserveEnvVars = mode !== 'development' && env.EXPO_NO_CLIENT_ENV_VARS,
  lazy,
  environment,
  ...props
}: ExpoMetroOptions): ExpoMetroOptions {
  if (props.bytecode) {
    if (props.platform === 'web') {
      throw new CommandError('Cannot use bytecode with the web platform');
    }
    if (props.engine !== 'hermes') {
      throw new CommandError('Bytecode is only supported with the Hermes engine');
    }
  }

  const optimize =
    props.optimize ??
    (environment !== 'node' && mode === 'production' && env.EXPO_UNSTABLE_METRO_OPTIMIZE_GRAPH);

  return {
    mode,
    minify,
    preserveEnvVars,
    optimize,
    usedExports: optimize && env.EXPO_UNSTABLE_TREE_SHAKING,
    lazy: !props.isExporting && lazy,
    environment: environment === 'client' ? undefined : environment,
    ...props,
  };
}

export function getBaseUrlFromExpoConfig(exp: ExpoConfig) {
  return exp.experiments?.baseUrl?.trim().replace(/\/+$/, '') ?? '';
}

export function getAsyncRoutesFromExpoConfig(exp: ExpoConfig, mode: string, platform: string) {
  let asyncRoutesSetting;

  if (exp.extra?.router?.asyncRoutes) {
    const asyncRoutes = exp.extra?.router?.asyncRoutes;
    if (['boolean', 'string'].includes(typeof asyncRoutes)) {
      asyncRoutesSetting = asyncRoutes;
    } else if (typeof asyncRoutes === 'object') {
      asyncRoutesSetting = asyncRoutes[platform] ?? asyncRoutes.default;
    }
  }

  return [mode, true].includes(asyncRoutesSetting);
}

export function getMetroDirectBundleOptionsForExpoConfig(
  projectRoot: string,
  exp: ExpoConfig,
  options: Omit<ExpoMetroOptions, 'baseUrl' | 'reactCompiler' | 'routerRoot' | 'asyncRoutes'>
): Partial<ExpoMetroBundleOptions> {
  return getMetroDirectBundleOptions({
    ...options,
    reactCompiler: !!exp.experiments?.reactCompiler,
    baseUrl: getBaseUrlFromExpoConfig(exp),
    routerRoot: getRouterDirectoryModuleIdWithManifest(projectRoot, exp),
    asyncRoutes: getAsyncRoutesFromExpoConfig(exp, options.mode, options.platform),
  });
}

export function getMetroDirectBundleOptions(
  options: ExpoMetroOptions
): Partial<ExpoMetroBundleOptions> {
  const {
    mainModuleName,
    platform,
    mode,
    minify,
    environment,
    serializerOutput,
    serializerIncludeMaps,
    bytecode,
    lazy,
    engine,
    preserveEnvVars,
    asyncRoutes,
    baseUrl,
    routerRoot,
    isExporting,
    inlineSourceMap,
    splitChunks,
    usedExports,
    reactCompiler,
    optimize,
    domRoot,
    clientBoundaries,
    runModule,
    modulesOnly,
  } = withDefaults(options);

  const dev = mode !== 'production';
  const isHermes = engine === 'hermes';

  if (isExporting) {
    debug('Disabling lazy bundling for export build');
    options.lazy = false;
  }

  let fakeSourceUrl: string | undefined;
  let fakeSourceMapUrl: string | undefined;

  // TODO: Upstream support to Metro for passing custom serializer options.
  if (serializerIncludeMaps != null || serializerOutput != null) {
    fakeSourceUrl = new URL(
      createBundleUrlPath(options).replace(/^\//, ''),
      'http://localhost:8081'
    ).toString();
    if (serializerIncludeMaps) {
      fakeSourceMapUrl = fakeSourceUrl.replace('.bundle?', '.map?');
    }
  }

  const customTransformOptions: ExpoMetroBundleOptions['customTransformOptions'] = {
    __proto__: null,
    optimize: optimize || undefined,
    engine,
    clientBoundaries,
    preserveEnvVars: preserveEnvVars || undefined,
    // Use string to match the query param behavior.
    asyncRoutes: asyncRoutes ? String(asyncRoutes) : undefined,
    environment,
    baseUrl: baseUrl || undefined,
    routerRoot,
    bytecode: bytecode ? '1' : undefined,
    reactCompiler: reactCompiler || undefined,
    dom: domRoot,
  };

  // Iterate and delete undefined values
  for (const key in customTransformOptions) {
    if (customTransformOptions[key] === undefined) {
      delete customTransformOptions[key];
    }
  }

  const bundleOptions: Partial<ExpoMetroBundleOptions> = {
    platform,
    entryFile: mainModuleName,
    dev,
    minify: minify ?? !dev,
    inlineSourceMap: inlineSourceMap ?? false,
    lazy: (!isExporting && lazy) || undefined,
    unstable_transformProfile: isHermes ? 'hermes-stable' : 'default',
    customTransformOptions,
    runModule,
    modulesOnly,
    customResolverOptions: {
      __proto__: null,
      environment,
      exporting: isExporting || undefined,
    },
    sourceMapUrl: fakeSourceMapUrl,
    sourceUrl: fakeSourceUrl,
    serializerOptions: {
      splitChunks,
      usedExports: usedExports || undefined,
      output: serializerOutput,
      includeSourceMaps: serializerIncludeMaps,
    },
  };

  return bundleOptions;
}

export function createBundleUrlPathFromExpoConfig(
  projectRoot: string,
  exp: ExpoConfig,
  options: Omit<ExpoMetroOptions, 'reactCompiler' | 'baseUrl' | 'routerRoot'>
): string {
  return createBundleUrlPath({
    ...options,
    reactCompiler: !!exp.experiments?.reactCompiler,
    baseUrl: getBaseUrlFromExpoConfig(exp),
    routerRoot: getRouterDirectoryModuleIdWithManifest(projectRoot, exp),
  });
}

export function createBundleUrlPath(options: ExpoMetroOptions): string {
  const queryParams = createBundleUrlSearchParams(options);
  return `/${encodeURI(options.mainModuleName.replace(/^\/+/, ''))}.bundle?${queryParams.toString()}`;
}

export function createBundleUrlSearchParams(options: ExpoMetroOptions): URLSearchParams {
  const {
    platform,
    mode,
    minify,
    environment,
    serializerOutput,
    serializerIncludeMaps,
    lazy,
    bytecode,
    engine,
    preserveEnvVars,
    asyncRoutes,
    baseUrl,
    routerRoot,
    reactCompiler,
    inlineSourceMap,
    isExporting,
    clientBoundaries,
    splitChunks,
    usedExports,
    optimize,
    domRoot,
    modulesOnly,
    runModule,
  } = withDefaults(options);

  const dev = String(mode !== 'production');
  const queryParams = new URLSearchParams({
    platform: encodeURIComponent(platform),
    dev,
    // TODO: Is this still needed?
    hot: String(false),
  });

  // Lazy bundling must be disabled for bundle splitting to work.
  if (!isExporting && lazy) {
    queryParams.append('lazy', String(lazy));
  }

  if (inlineSourceMap) {
    queryParams.append('inlineSourceMap', String(inlineSourceMap));
  }

  if (minify) {
    queryParams.append('minify', String(minify));
  }

  // We split bytecode from the engine since you could technically use Hermes without bytecode.
  // Hermes indicates the type of language features you want to transform out of the JS, whereas bytecode
  // indicates whether you want to use the Hermes bytecode format.
  if (engine) {
    queryParams.append('transform.engine', engine);
  }
  if (bytecode) {
    queryParams.append('transform.bytecode', '1');
  }
  if (asyncRoutes) {
    queryParams.append('transform.asyncRoutes', String(asyncRoutes));
  }
  if (preserveEnvVars) {
    queryParams.append('transform.preserveEnvVars', String(preserveEnvVars));
  }
  if (baseUrl) {
    queryParams.append('transform.baseUrl', baseUrl);
  }
  if (clientBoundaries?.length) {
    queryParams.append('transform.clientBoundaries', JSON.stringify(clientBoundaries));
  }
  if (routerRoot != null) {
    queryParams.append('transform.routerRoot', routerRoot);
  }
  if (reactCompiler) {
    queryParams.append('transform.reactCompiler', String(reactCompiler));
  }
  if (domRoot) {
    queryParams.append('transform.dom', domRoot);
  }

  if (environment) {
    queryParams.append('resolver.environment', environment);
    queryParams.append('transform.environment', environment);
  }

  if (isExporting) {
    queryParams.append('resolver.exporting', String(isExporting));
  }

  if (splitChunks) {
    queryParams.append('serializer.splitChunks', String(splitChunks));
  }
  if (usedExports) {
    queryParams.append('serializer.usedExports', String(usedExports));
  }
  if (optimize) {
    queryParams.append('transform.optimize', String(optimize));
  }
  if (serializerOutput) {
    queryParams.append('serializer.output', serializerOutput);
  }
  if (serializerIncludeMaps) {
    queryParams.append('serializer.map', String(serializerIncludeMaps));
  }
  if (engine === 'hermes') {
    queryParams.append('unstable_transformProfile', 'hermes-stable');
  }

  if (modulesOnly != null) {
    queryParams.set('modulesOnly', String(modulesOnly));
  }
  if (runModule != null) {
    queryParams.set('runModule', String(runModule));
  }

  return queryParams;
}

/**
 * Convert all path separators to `/`, including on Windows.
 * Metro asumes that all module specifiers are posix paths.
 * References to directories can still be Windows-style paths in Metro.
 *
 * @see https://developer.mozilla.org/en-US/docs/Web/JavaScript/Guide/Modules#importing_features_into_your_script
 * @see https://github.com/facebook/metro/pull/1286
 */
export function convertPathToModuleSpecifier(pathLike: string) {
  return pathLike.replaceAll('\\', '/');
}

export function getMetroOptionsFromUrl(urlFragment: string) {
  const url = new URL(urlFragment, 'http://localhost:0');
  const getStringParam = (key: string) => {
    const param = url.searchParams.get(key);
    if (Array.isArray(param)) {
      throw new Error(`Expected single value for ${key}`);
    }
    return param;
  };

  let pathname = url.pathname;
  if (pathname.endsWith('.bundle')) {
    pathname = pathname.slice(0, -'.bundle'.length);
  }

  const options: ExpoMetroOptions = {
    mode: isTruthy(getStringParam('dev') ?? 'true') ? 'development' : 'production',
    minify: isTruthy(getStringParam('minify') ?? 'false'),
    lazy: isTruthy(getStringParam('lazy') ?? 'false'),
    routerRoot: getStringParam('transform.routerRoot') ?? 'app',
    isExporting: isTruthy(getStringParam('resolver.exporting') ?? 'false'),
    environment: assertEnvironment(getStringParam('transform.environment') ?? 'node'),
    platform: url.searchParams.get('platform') ?? 'web',
    bytecode: isTruthy(getStringParam('transform.bytecode') ?? 'false'),
    mainModuleName: convertPathToModuleSpecifier(pathname),
    reactCompiler: isTruthy(getStringParam('transform.reactCompiler') ?? 'false'),
    asyncRoutes: isTruthy(getStringParam('transform.asyncRoutes') ?? 'false'),
    baseUrl: getStringParam('transform.baseUrl') ?? undefined,
    // clientBoundaries: JSON.parse(getStringParam('transform.clientBoundaries') ?? '[]'),
    engine: assertEngine(getStringParam('transform.engine')),
    runModule: isTruthy(getStringParam('runModule') ?? 'true'),
    modulesOnly: isTruthy(getStringParam('modulesOnly') ?? 'false'),
  };

  return options;
}

function isTruthy(value: string | null): boolean {
  return value === 'true' || value === '1';
}

function assertEnvironment(environment: string | undefined): MetroEnvironment | undefined {
  if (!environment) {
    return undefined;
  }
  if (!['node', 'react-server', 'client'].includes(environment)) {
    throw new Error(`Expected transform.environment to be one of: node, react-server, client`);
  }
  return environment as MetroEnvironment;
}
function assertEngine(engine: string | undefined | null): 'hermes' | undefined {
  if (!engine) {
    return undefined;
  }
  if (!['hermes'].includes(engine)) {
    throw new Error(`Expected transform.engine to be one of: hermes`);
  }
  return engine as 'hermes';
}<|MERGE_RESOLUTION|>--- conflicted
+++ resolved
@@ -39,12 +39,8 @@
   /** Enable optimized bundling (required for tree shaking). */
   optimize?: boolean;
 
-<<<<<<< HEAD
-  skipRunningSsr?: boolean;
-=======
   modulesOnly?: boolean;
   runModule?: boolean;
->>>>>>> 3a2f0aa6
 };
 
 export type SerializerOptions = {
