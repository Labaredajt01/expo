/**
 * Copyright (c) 650 Industries.
 * Copyright (c) Meta Platforms, Inc. and affiliates.
 *
 * This source code is licensed under the MIT license found in the
 * LICENSE file in the root directory of this source tree.
 */

'use client';

import * as React from 'react';
import { NativeEventEmitter } from 'react-native-web';

import { LogBoxLog, StackType } from './LogBoxLog';
import type { LogLevel } from './LogBoxLog';
import { LogContext } from './LogContext';
import { parseLogBoxException } from './parseLogBoxLog';
import type { Message, Category, ComponentStack, ExtendedExceptionData } from './parseLogBoxLog';
import NativeLogBox from '../modules/NativeLogBox';
import parseErrorStack from '../modules/parseErrorStack';

export type LogBoxLogs = Set<LogBoxLog>;

export type LogData = {
  level: LogLevel;
  message: Message;
  category: Category;
  componentStack: ComponentStack;
};

type ExtendedError = any;

export type Observer = (options: {
  logs: LogBoxLogs;
  isDisabled: boolean;
  selectedLogIndex: number;
}) => void;

export type IgnorePattern = string | RegExp;

export type Subscription = {
  unsubscribe: () => void;
};

export type WarningInfo = {
  finalFormat: string;
  forceDialogImmediately: boolean;
  suppressDialog_LEGACY: boolean;
  suppressCompletely: boolean;
  monitorEvent: string | null;
  monitorListVersion: number;
  monitorSampleRate: number;
};

export type WarningFilter = (format: string) => WarningInfo;

type Props = object;

type State = {
  logs: LogBoxLogs;
  isDisabled: boolean;
  hasError: boolean;
  selectedLogIndex: number;
};

const observers: Set<{ observer: Observer } & any> = new Set();
const ignorePatterns: Set<IgnorePattern> = new Set();
let logs: LogBoxLogs = new Set();
let updateTimeout: null | ReturnType<typeof setImmediate> | ReturnType<typeof setTimeout> = null;
let _isDisabled = false;
let _selectedIndex = -1;

const LOGBOX_ERROR_MESSAGE =
  'An error was thrown when attempting to render log messages via LogBox.';

function getNextState() {
  return {
    logs,
    isDisabled: _isDisabled,
    selectedLogIndex: _selectedIndex,
  };
}

export function reportLogBoxError(error: ExtendedError, componentStack?: string): void {
  const ExceptionsManager = require('../modules/ExceptionsManager').default;

  if (componentStack != null) {
    error.componentStack = componentStack;
  }
  ExceptionsManager.handleException(error);
}

export function reportUnexpectedLogBoxError(error: ExtendedError, componentStack?: string): void {
  error.message = `${LOGBOX_ERROR_MESSAGE}\n\n${error.message}`;
  return reportLogBoxError(error, componentStack);
}

export function isLogBoxErrorMessage(message: string): boolean {
  return typeof message === 'string' && message.includes(LOGBOX_ERROR_MESSAGE);
}

export function isMessageIgnored(message: string): boolean {
  for (const pattern of ignorePatterns) {
    if (
      (pattern instanceof RegExp && pattern.test(message)) ||
      (typeof pattern === 'string' && message.includes(pattern))
    ) {
      return true;
    }
  }
  return false;
}

function setImmediateShim(callback: () => void) {
  if (!global.setImmediate) {
    return setTimeout(callback, 0);
  }
  return global.setImmediate(callback);
}

function handleUpdate(): void {
  if (updateTimeout == null) {
    updateTimeout = setImmediateShim(() => {
      updateTimeout = null;
      const nextState = getNextState();
      observers.forEach(({ observer }) => observer(nextState));
    });
  }
}

function appendNewLog(newLog: LogBoxLog): void {
  // Don't want store these logs because they trigger a
  // state update when we add them to the store.
  if (isMessageIgnored(newLog.message.content)) {
    return;
  }

  // If the next log has the same category as the previous one
  // then roll it up into the last log in the list by incrementing
  // the count (similar to how Chrome does it).
  const lastLog = Array.from(logs).pop();
  if (lastLog && lastLog.category === newLog.category) {
    lastLog.incrementCount();
    handleUpdate();
    return;
  }

  if (newLog.level === 'fatal') {
    // If possible, to avoid jank, we don't want to open the error before
    // it's symbolicated. To do that, we optimistically wait for
    // symbolication for up to a second before adding the log.
    const OPTIMISTIC_WAIT_TIME = 1000;

    let addPendingLog: null | (() => void) = () => {
      logs.add(newLog);
      if (_selectedIndex < 0) {
        setSelectedLog(logs.size - 1);
      } else {
        handleUpdate();
      }
      addPendingLog = null;
    };

    const optimisticTimeout = setTimeout(() => {
      if (addPendingLog) {
        addPendingLog();
      }
    }, OPTIMISTIC_WAIT_TIME);

    // TODO: HANDLE THIS
    newLog.symbolicate('component');

    newLog.symbolicate('stack', (status) => {
      if (addPendingLog && status !== 'PENDING') {
        addPendingLog();
        clearTimeout(optimisticTimeout);
      } else if (status !== 'PENDING') {
        // The log has already been added but we need to trigger a render.
        handleUpdate();
      }
    });
  } else if (newLog.level === 'syntax') {
    logs.add(newLog);
    setSelectedLog(logs.size - 1);
  } else {
    logs.add(newLog);
    handleUpdate();
  }
}

export function addLog(log: LogData): void {
  const errorForStackTrace = new Error();

  // Parsing logs are expensive so we schedule this
  // otherwise spammy logs would pause rendering.
  setImmediate(() => {
    try {
      const stack = parseErrorStack(errorForStackTrace?.stack);

      appendNewLog(
        new LogBoxLog({
          level: log.level,
          message: log.message,
          isComponentError: false,
          stack,
          category: log.category,
          componentStack: log.componentStack,
        })
      );
    } catch (error) {
      reportUnexpectedLogBoxError(error);
    }
  });
}

export function addException(error: ExtendedExceptionData): void {
  // Parsing logs are expensive so we schedule this
  // otherwise spammy logs would pause rendering.
  setImmediate(() => {
    try {
      appendNewLog(new LogBoxLog(parseLogBoxException(error)));
    } catch (loggingError) {
      reportUnexpectedLogBoxError(loggingError);
    }
  });
}

export function symbolicateLogNow(type: StackType, log: LogBoxLog) {
  log.symbolicate(type, () => {
    handleUpdate();
  });
}

export function retrySymbolicateLogNow(type: StackType, log: LogBoxLog) {
  log.retrySymbolicate(type, () => {
    handleUpdate();
  });
}

export function symbolicateLogLazy(type: StackType, log: LogBoxLog) {
  log.symbolicate(type);
}

export function clear(): void {
  if (logs.size > 0) {
    logs = new Set();
    setSelectedLog(-1);
  }
}

export function setSelectedLog(proposedNewIndex: number): void {
  const oldIndex = _selectedIndex;
  let newIndex = proposedNewIndex;

  const logArray = Array.from(logs);
  let index = logArray.length - 1;
  while (index >= 0) {
    // The latest syntax error is selected and displayed before all other logs.
    if (logArray[index].level === 'syntax') {
      newIndex = index;
      break;
    }
    index -= 1;
  }
  _selectedIndex = newIndex;
  handleUpdate();
  if (NativeLogBox) {
    setTimeout(() => {
      if (oldIndex < 0 && newIndex >= 0) {
        NativeLogBox.show();
      } else if (oldIndex >= 0 && newIndex < 0) {
        NativeLogBox.hide();
      }
    }, 0);
  }
}

export function clearWarnings(): void {
  const newLogs = Array.from(logs).filter((log) => log.level !== 'warn');
  if (newLogs.length !== logs.size) {
    logs = new Set(newLogs);
    setSelectedLog(-1);
    handleUpdate();
  }
}

export function clearErrors(): void {
  const newLogs = Array.from(logs).filter((log) => log.level !== 'error' && log.level !== 'fatal');
  if (newLogs.length !== logs.size) {
    logs = new Set(newLogs);
    setSelectedLog(-1);
  }
}

export function dismiss(log: LogBoxLog): void {
  if (logs.has(log)) {
    logs.delete(log);
    handleUpdate();
  }
}

export function getIgnorePatterns(): IgnorePattern[] {
  return Array.from(ignorePatterns);
}

export function addIgnorePatterns(patterns: IgnorePattern[]): void {
  const existingSize = ignorePatterns.size;
  // The same pattern may be added multiple times, but adding a new pattern
  // can be expensive so let's find only the ones that are new.
  patterns.forEach((pattern: IgnorePattern) => {
    if (pattern instanceof RegExp) {
      for (const existingPattern of ignorePatterns) {
        if (
          existingPattern instanceof RegExp &&
          existingPattern.toString() === pattern.toString()
        ) {
          return;
        }
      }
      ignorePatterns.add(pattern);
    }
    ignorePatterns.add(pattern);
  });
  if (ignorePatterns.size === existingSize) {
    return;
  }
  // We need to recheck all of the existing logs.
  // This allows adding an ignore pattern anywhere in the codebase.
  // Without this, if you ignore a pattern after the a log is created,
  // then we would keep showing the log.
  logs = new Set(Array.from(logs).filter((log) => !isMessageIgnored(log.message.content)));
  handleUpdate();
}

export function setDisabled(value: boolean): void {
  if (value === _isDisabled) {
    return;
  }
  _isDisabled = value;
  handleUpdate();
}

export function isDisabled(): boolean {
  return _isDisabled;
}

export function observe(observer: Observer): Subscription {
  const subscription = { observer };
  observers.add(subscription);

  observer(getNextState());

  return {
    unsubscribe(): void {
      observers.delete(subscription);
    },
  };
}

<<<<<<< HEAD
import { NativeEventEmitter } from 'react-native-web';

=======
>>>>>>> 43e76b95
const emitter = new NativeEventEmitter({
  addListener() {},
  removeListeners() {},
});

export function withSubscription(WrappedComponent: React.FC<object>): React.Component<object> {
  class LogBoxStateSubscription extends React.Component<React.PropsWithChildren<Props>, State> {
    static getDerivedStateFromError() {
      return { hasError: true };
    }

    constructor(props) {
      super(props);

      if (process.env.NODE_ENV === 'development') {
        emitter.addListener('devLoadingView:hide', () => {
          if (this.state.hasError) {
            this.retry();
          }
        });
      }
    }

    componentDidCatch(err: Error, errorInfo: { componentStack: string } & any) {
      /* $FlowFixMe[class-object-subtyping] added when improving typing for
       * this parameters */
      reportLogBoxError(err, errorInfo.componentStack);
    }

    _subscription?: Subscription;

    state = {
      logs: new Set<LogBoxLog>(),
      isDisabled: false,
      hasError: false,
      selectedLogIndex: -1,
    };

    retry = () => {
      return new Promise<void>((resolve) => {
        this.setState({ hasError: false }, () => {
          resolve();
        });
      });
    };

    render() {
      return (
        <LogContext.Provider
          value={{
            selectedLogIndex: this.state.selectedLogIndex,
            isDisabled: this.state.isDisabled,
            logs: Array.from(this.state.logs),
          }}>
          {this.state.hasError ? null : this.props.children}
          <WrappedComponent />
        </LogContext.Provider>
      );
    }

    componentDidMount(): void {
      this._subscription = observe((data) => {
        this.setState(data);
      });
    }

    componentWillUnmount(): void {
      if (this._subscription != null) {
        this._subscription.unsubscribe();
      }
    }

    _handleDismiss = (): void => {
      // Here we handle the cases when the log is dismissed and it
      // was either the last log, or when the current index
      // is now outside the bounds of the log array.
      const { selectedLogIndex, logs: stateLogs } = this.state;
      const logsArray = Array.from(stateLogs);
      if (selectedLogIndex != null) {
        if (logsArray.length - 1 <= 0) {
          setSelectedLog(-1);
        } else if (selectedLogIndex >= logsArray.length - 1) {
          setSelectedLog(selectedLogIndex - 1);
        }

        dismiss(logsArray[selectedLogIndex]);
      }
    };

    _handleMinimize = (): void => {
      setSelectedLog(-1);
    };

    _handleSetSelectedLog = (index: number): void => {
      setSelectedLog(index);
    };
  }

  // @ts-expect-error
  return LogBoxStateSubscription;
}<|MERGE_RESOLUTION|>--- conflicted
+++ resolved
@@ -357,11 +357,6 @@
   };
 }
 
-<<<<<<< HEAD
-import { NativeEventEmitter } from 'react-native-web';
-
-=======
->>>>>>> 43e76b95
 const emitter = new NativeEventEmitter({
   addListener() {},
   removeListeners() {},
