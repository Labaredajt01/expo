"use strict";
var __importDefault = (this && this.__importDefault) || function (mod) {
    return (mod && mod.__esModule) ? mod : { "default": mod };
};
Object.defineProperty(exports, "__esModule", { value: true });
exports.createSerializerFromSerialProcessors = exports.createDefaultExportCustomSerializer = exports.withSerializerPlugins = exports.withExpoSerializers = void 0;
/**
 * Copyright © 2022 650 Industries.
 *
 * This source code is licensed under the MIT license found in the
 * LICENSE file in the root directory of this source tree.
 */
const jsc_safe_url_1 = require("jsc-safe-url");
const sourceMapString_1 = __importDefault(require("metro/src/DeltaBundler/Serializers/sourceMapString"));
const bundleToString_1 = __importDefault(require("metro/src/lib/bundleToString"));
const debugId_1 = require("./debugId");
const environmentVariableSerializerPlugin_1 = require("./environmentVariableSerializerPlugin");
const baseJSBundle_1 = require("./fork/baseJSBundle");
const reconcileTransformSerializerPlugin_1 = require("./reconcileTransformSerializerPlugin");
const serializeChunks_1 = require("./serializeChunks");
const treeShakeSerializerPlugin_1 = require("./treeShakeSerializerPlugin");
const env_1 = require("../env");
const sourceMapString = typeof sourceMapString_1.default !== 'function'
    ? sourceMapString_1.default.sourceMapString
    : sourceMapString_1.default;
function withExpoSerializers(config, options = {}) {
    const processors = [];
    processors.push(environmentVariableSerializerPlugin_1.serverPreludeSerializerPlugin);
    if (!env_1.env.EXPO_NO_CLIENT_ENV_VARS) {
        processors.push(environmentVariableSerializerPlugin_1.environmentVariableSerializerPlugin);
    }
    // Then tree-shake the modules.
    processors.push(treeShakeSerializerPlugin_1.treeShakeSerializer);
    // Then finish transforming the modules from AST to JS.
    processors.push(reconcileTransformSerializerPlugin_1.reconcileTransformSerializerPlugin);
    return withSerializerPlugins(config, processors, options);
}
exports.withExpoSerializers = withExpoSerializers;
// There can only be one custom serializer as the input doesn't match the output.
// Here we simply run
function withSerializerPlugins(config, processors, options = {}) {
    const originalSerializer = config.serializer?.customSerializer;
    return {
        ...config,
        serializer: {
            ...config.serializer,
            customSerializer: createSerializerFromSerialProcessors(config, processors, originalSerializer ?? null, options),
        },
    };
}
exports.withSerializerPlugins = withSerializerPlugins;
function createDefaultExportCustomSerializer(config, configOptions = {}) {
    return async (entryPoint, preModules, graph, inputOptions) => {
        const isPossiblyDev = graph.transformOptions.hot;
        // TODO: This is a temporary solution until we've converged on using the new serializer everywhere.
<<<<<<< HEAD
        const enableDebugId = options.inlineSourceMap !== true && !isPossiblyDev;
        const originalCreateModuleId = options.createModuleId;
        const context = {
            platform: graph.transformOptions.platform,
            environment: graph.transformOptions.customTransformOptions?.environment ?? 'client',
        };
        options.createModuleId = (moduleId, ...props) => {
            if (props.length > 0) {
                return originalCreateModuleId(moduleId, ...props);
            }
            return originalCreateModuleId(moduleId, context);
=======
        const enableDebugId = inputOptions.inlineSourceMap !== true && !isPossiblyDev;
        const context = {
            platform: graph.transformOptions?.platform,
            environment: graph.transformOptions?.customTransformOptions?.environment ?? 'client',
        };
        const options = {
            ...inputOptions,
            createModuleId: (moduleId, ...props) => {
                if (props.length > 0) {
                    return inputOptions.createModuleId(moduleId, ...props);
                }
                return inputOptions.createModuleId(moduleId, 
                // @ts-expect-error: context is added by Expo and not part of the upstream Metro implementation.
                context);
            },
>>>>>>> 96d898bb
        };
        let debugId;
        const loadDebugId = () => {
            if (!enableDebugId || debugId) {
                return debugId;
            }
            // TODO: Perform this cheaper.
            const bundle = (0, baseJSBundle_1.baseJSBundle)(entryPoint, preModules, graph, {
                ...options,
                debugId: undefined,
            });
            const outputCode = (0, bundleToString_1.default)(bundle).code;
            debugId = (0, debugId_1.stringToUUID)(outputCode);
            return debugId;
        };
        let premodulesToBundle = [...preModules];
        let bundleCode = null;
        let bundleMap = null;
        if (config.serializer?.customSerializer) {
            const bundle = await config.serializer?.customSerializer(entryPoint, premodulesToBundle, graph, options);
            if (typeof bundle === 'string') {
                bundleCode = bundle;
            }
            else {
                bundleCode = bundle.code;
                bundleMap = bundle.map;
            }
        }
        else {
            const debugId = loadDebugId();
            if (configOptions.unstable_beforeAssetSerializationPlugins) {
                for (const plugin of configOptions.unstable_beforeAssetSerializationPlugins) {
                    premodulesToBundle = plugin({ graph, premodules: [...premodulesToBundle], debugId });
                }
            }
            bundleCode = (0, bundleToString_1.default)((0, baseJSBundle_1.baseJSBundle)(entryPoint, premodulesToBundle, graph, {
                ...options,
                debugId,
            })).code;
        }
        const getEnsuredMaps = () => {
            bundleMap ??= sourceMapString([...premodulesToBundle, ...(0, serializeChunks_1.getSortedModules)([...graph.dependencies.values()], options)], {
                // TODO: Surface this somehow.
                excludeSource: false,
                // excludeSource: options.serializerOptions?.excludeSource,
                processModuleFilter: options.processModuleFilter,
                shouldAddToIgnoreList: options.shouldAddToIgnoreList,
            });
            return bundleMap;
        };
        if (!bundleMap && options.sourceUrl) {
            const url = (0, jsc_safe_url_1.isJscSafeUrl)(options.sourceUrl)
                ? (0, jsc_safe_url_1.toNormalUrl)(options.sourceUrl)
                : options.sourceUrl;
            const parsed = new URL(url, 'http://expo.dev');
            // Is dev server request for source maps...
            if (parsed.pathname.endsWith('.map')) {
                return {
                    code: bundleCode,
                    map: getEnsuredMaps(),
                };
            }
        }
        if (isPossiblyDev) {
            if (bundleMap == null) {
                return bundleCode;
            }
            return {
                code: bundleCode,
                map: bundleMap,
            };
        }
        // Exports....
        bundleMap ??= getEnsuredMaps();
        if (enableDebugId) {
            const mutateSourceMapWithDebugId = (sourceMap) => {
                // NOTE: debugId isn't required for inline source maps because the source map is included in the same file, therefore
                // we don't need to disambiguate between multiple source maps.
                const sourceMapObject = JSON.parse(sourceMap);
                sourceMapObject.debugId = loadDebugId();
                // NOTE: Sentry does this, but bun does not.
                // sourceMapObject.debug_id = debugId;
                return JSON.stringify(sourceMapObject);
            };
            return {
                code: bundleCode,
                map: mutateSourceMapWithDebugId(bundleMap),
            };
        }
        return {
            code: bundleCode,
            map: bundleMap,
        };
    };
}
exports.createDefaultExportCustomSerializer = createDefaultExportCustomSerializer;
function getDefaultSerializer(config, fallbackSerializer, configOptions = {}) {
    const defaultSerializer = fallbackSerializer ?? createDefaultExportCustomSerializer(config, configOptions);
<<<<<<< HEAD
    return async (...props) => {
        const [, , graph, options] = props;
        const context = {
            platform: graph.transformOptions.platform,
            environment: graph.transformOptions.customTransformOptions?.environment ?? 'client',
            dom: graph.transformOptions.customTransformOptions?.dom != null,
        };
        const originalCreateModuleId = options.createModuleId;
        options.createModuleId = (moduleId, ...props) => {
            if (props.length > 0) {
                return originalCreateModuleId(moduleId, ...props);
            }
            return originalCreateModuleId(moduleId, context);
        };
        const customSerializerOptions = options.serializerOptions;
=======
    return async (entryPoint, preModules, graph, inputOptions) => {
        const context = {
            platform: graph.transformOptions?.platform,
            environment: graph.transformOptions?.customTransformOptions?.environment ?? 'client',
        };
        const options = {
            ...inputOptions,
            createModuleId: (moduleId, ...props) => {
                if (props.length > 0) {
                    return inputOptions.createModuleId(moduleId, ...props);
                }
                return inputOptions.createModuleId(moduleId, 
                // @ts-expect-error: context is added by Expo and not part of the upstream Metro implementation.
                context);
            },
        };
        const customSerializerOptions = inputOptions.serializerOptions;
>>>>>>> 96d898bb
        // Custom options can only be passed outside of the dev server, meaning
        // we don't need to stringify the results at the end, i.e. this is `npx expo export` or `npx expo export:embed`.
        const supportsNonSerialReturn = !!customSerializerOptions?.output;
        const serializerOptions = (() => {
            if (customSerializerOptions) {
                return {
                    outputMode: customSerializerOptions.output,
                    splitChunks: customSerializerOptions.splitChunks,
                    usedExports: customSerializerOptions.usedExports,
                    includeSourceMaps: customSerializerOptions.includeSourceMaps,
                };
            }
            if (options.sourceUrl) {
                const sourceUrl = (0, jsc_safe_url_1.isJscSafeUrl)(options.sourceUrl)
                    ? (0, jsc_safe_url_1.toNormalUrl)(options.sourceUrl)
                    : options.sourceUrl;
                const url = new URL(sourceUrl, 'https://expo.dev');
                return {
                    outputMode: url.searchParams.get('serializer.output'),
                    usedExports: url.searchParams.get('serializer.usedExports') === 'true',
                    splitChunks: url.searchParams.get('serializer.splitChunks') === 'true',
                    includeSourceMaps: url.searchParams.get('serializer.map') === 'true',
                };
            }
            return null;
        })();
        if (serializerOptions?.outputMode !== 'static') {
            return defaultSerializer(entryPoint, preModules, graph, options);
        }
        // Mutate the serializer options with the parsed options.
        options.serializerOptions = {
            ...options.serializerOptions,
            ...serializerOptions,
        };
        const assets = await (0, serializeChunks_1.graphToSerialAssetsAsync)(config, {
            includeSourceMaps: !!serializerOptions.includeSourceMaps,
            splitChunks: !!serializerOptions.splitChunks,
            ...configOptions,
        }, entryPoint, preModules, graph, options);
        if (supportsNonSerialReturn) {
            // @ts-expect-error: this is future proofing for adding assets to the output as well.
            return assets;
        }
        return JSON.stringify(assets);
    };
}
function createSerializerFromSerialProcessors(config, processors, originalSerializer, options = {}) {
    const finalSerializer = getDefaultSerializer(config, originalSerializer, options);
    return async (...props) => {
        for (const processor of processors) {
            if (processor) {
                props = await processor(...props);
            }
        }
        return finalSerializer(...props);
    };
}
exports.createSerializerFromSerialProcessors = createSerializerFromSerialProcessors;
//# sourceMappingURL=withExpoSerializers.js.map<|MERGE_RESOLUTION|>--- conflicted
+++ resolved
@@ -53,19 +53,6 @@
     return async (entryPoint, preModules, graph, inputOptions) => {
         const isPossiblyDev = graph.transformOptions.hot;
         // TODO: This is a temporary solution until we've converged on using the new serializer everywhere.
-<<<<<<< HEAD
-        const enableDebugId = options.inlineSourceMap !== true && !isPossiblyDev;
-        const originalCreateModuleId = options.createModuleId;
-        const context = {
-            platform: graph.transformOptions.platform,
-            environment: graph.transformOptions.customTransformOptions?.environment ?? 'client',
-        };
-        options.createModuleId = (moduleId, ...props) => {
-            if (props.length > 0) {
-                return originalCreateModuleId(moduleId, ...props);
-            }
-            return originalCreateModuleId(moduleId, context);
-=======
         const enableDebugId = inputOptions.inlineSourceMap !== true && !isPossiblyDev;
         const context = {
             platform: graph.transformOptions?.platform,
@@ -81,7 +68,6 @@
                 // @ts-expect-error: context is added by Expo and not part of the upstream Metro implementation.
                 context);
             },
->>>>>>> 96d898bb
         };
         let debugId;
         const loadDebugId = () => {
@@ -180,23 +166,6 @@
 exports.createDefaultExportCustomSerializer = createDefaultExportCustomSerializer;
 function getDefaultSerializer(config, fallbackSerializer, configOptions = {}) {
     const defaultSerializer = fallbackSerializer ?? createDefaultExportCustomSerializer(config, configOptions);
-<<<<<<< HEAD
-    return async (...props) => {
-        const [, , graph, options] = props;
-        const context = {
-            platform: graph.transformOptions.platform,
-            environment: graph.transformOptions.customTransformOptions?.environment ?? 'client',
-            dom: graph.transformOptions.customTransformOptions?.dom != null,
-        };
-        const originalCreateModuleId = options.createModuleId;
-        options.createModuleId = (moduleId, ...props) => {
-            if (props.length > 0) {
-                return originalCreateModuleId(moduleId, ...props);
-            }
-            return originalCreateModuleId(moduleId, context);
-        };
-        const customSerializerOptions = options.serializerOptions;
-=======
     return async (entryPoint, preModules, graph, inputOptions) => {
         const context = {
             platform: graph.transformOptions?.platform,
@@ -214,7 +183,6 @@
             },
         };
         const customSerializerOptions = inputOptions.serializerOptions;
->>>>>>> 96d898bb
         // Custom options can only be passed outside of the dev server, meaning
         // we don't need to stringify the results at the end, i.e. this is `npx expo export` or `npx expo export:embed`.
         const supportsNonSerialReturn = !!customSerializerOptions?.output;
