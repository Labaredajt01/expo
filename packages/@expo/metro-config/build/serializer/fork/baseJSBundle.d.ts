/**
 * Copyright © 2022 650 Industries.
 * Copyright (c) Meta Platforms, Inc. and affiliates.
 *
 * This source code is licensed under the MIT license found in the
 * LICENSE file in the root directory of this source tree.
 *
 * Fork with bundle splitting and better source map support.
 * https://github.com/facebook/metro/blob/bbdd7d7c5e6e0feb50a9967ffae1f723c1d7c4e8/packages/metro/src/DeltaBundler/Serializers/baseJSBundle.js#L1
 */
import type { MixedOutput, Module, ReadOnlyGraph, SerializerOptions } from 'metro';
export type ModuleMap = [number, string][];
export type Bundle = {
    modules: ModuleMap;
    post: string;
    pre: string;
    _expoSplitBundlePaths: [number, Record<string, string>][];
};
<<<<<<< HEAD
export declare function getPlatformOption(graph: Pick<ReadOnlyGraph, 'transformOptions'>, options: SerializerOptions): string | null;
export declare function getSplitChunksOption(graph: Pick<ReadOnlyGraph, 'transformOptions'>, options: SerializerOptions): boolean;
export declare function getBaseUrlOption(graph: Pick<ReadOnlyGraph, 'transformOptions'>, options: SerializerOptions): string;
export declare function baseJSBundle(entryPoint: string, preModules: readonly Module[], graph: Pick<ReadOnlyGraph, 'dependencies' | 'transformOptions'>, options: SerializerOptions): Bundle;
export declare function baseJSBundleWithDependencies(entryPoint: string, preModules: readonly Module[], dependencies: Module<MixedOutput>[], options: SerializerOptions & {
=======
export type ExpoSerializerOptions = SerializerOptions & {
    serializerOptions?: {
        baseUrl?: string;
    };
};
export declare function getPlatformOption(graph: Pick<ReadOnlyGraph, 'transformOptions'>, options: Pick<SerializerOptions, 'sourceUrl'>): string | null;
export declare function getSplitChunksOption(graph: Pick<ReadOnlyGraph, 'transformOptions'>, options: Pick<SerializerOptions, 'includeAsyncPaths' | 'sourceUrl'>): boolean;
export declare function getBaseUrlOption(graph: Pick<ReadOnlyGraph, 'transformOptions'>, options: Pick<ExpoSerializerOptions, 'serializerOptions'>): string;
export declare function baseJSBundle(entryPoint: string, preModules: readonly Module[], graph: Pick<ReadOnlyGraph, 'dependencies' | 'transformOptions'>, options: ExpoSerializerOptions): Bundle;
export declare function baseJSBundleWithDependencies(entryPoint: string, preModules: readonly Module[], dependencies: Module<MixedOutput>[], options: ExpoSerializerOptions & {
>>>>>>> f0aa1fd9
    platform: string;
    baseUrl: string;
    splitChunks: boolean;
}): Bundle;<|MERGE_RESOLUTION|>--- conflicted
+++ resolved
@@ -16,13 +16,6 @@
     pre: string;
     _expoSplitBundlePaths: [number, Record<string, string>][];
 };
-<<<<<<< HEAD
-export declare function getPlatformOption(graph: Pick<ReadOnlyGraph, 'transformOptions'>, options: SerializerOptions): string | null;
-export declare function getSplitChunksOption(graph: Pick<ReadOnlyGraph, 'transformOptions'>, options: SerializerOptions): boolean;
-export declare function getBaseUrlOption(graph: Pick<ReadOnlyGraph, 'transformOptions'>, options: SerializerOptions): string;
-export declare function baseJSBundle(entryPoint: string, preModules: readonly Module[], graph: Pick<ReadOnlyGraph, 'dependencies' | 'transformOptions'>, options: SerializerOptions): Bundle;
-export declare function baseJSBundleWithDependencies(entryPoint: string, preModules: readonly Module[], dependencies: Module<MixedOutput>[], options: SerializerOptions & {
-=======
 export type ExpoSerializerOptions = SerializerOptions & {
     serializerOptions?: {
         baseUrl?: string;
@@ -33,7 +26,6 @@
 export declare function getBaseUrlOption(graph: Pick<ReadOnlyGraph, 'transformOptions'>, options: Pick<ExpoSerializerOptions, 'serializerOptions'>): string;
 export declare function baseJSBundle(entryPoint: string, preModules: readonly Module[], graph: Pick<ReadOnlyGraph, 'dependencies' | 'transformOptions'>, options: ExpoSerializerOptions): Bundle;
 export declare function baseJSBundleWithDependencies(entryPoint: string, preModules: readonly Module[], dependencies: Module<MixedOutput>[], options: ExpoSerializerOptions & {
->>>>>>> f0aa1fd9
     platform: string;
     baseUrl: string;
     splitChunks: boolean;
