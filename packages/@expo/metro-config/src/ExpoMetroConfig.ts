// Copyright 2023-present 650 Industries (Expo). All rights reserved.
import { getPackageJson } from '@expo/config';
import { getBareExtensions, getMetroServerRoot } from '@expo/config/paths';
import * as runtimeEnv from '@expo/env';
import JsonFile from '@expo/json-file';
import chalk from 'chalk';
import { MixedOutput, Module, ReadOnlyGraph, Reporter } from 'metro';
import { stableHash } from 'metro-cache';
import { ConfigT as MetroConfig, InputConfigT } from 'metro-config';
import os from 'os';
import path from 'path';
import resolveFrom from 'resolve-from';

import { getDefaultCustomizeFrame, INTERNAL_CALLSITES_REGEX } from './customizeFrame';
import { env } from './env';
import { FileStore } from './file-store';
import { getModulesPaths } from './getModulesPaths';
import { getWatchFolders } from './getWatchFolders';
import { getRewriteRequestUrl } from './rewriteRequestUrl';
import { JSModule } from './serializer/getCssDeps';
import { isVirtualModule } from './serializer/sideEffects';
import { withExpoSerializers } from './serializer/withExpoSerializers';
import { getPostcssConfigHash } from './transform-worker/postcss';
import { importMetroConfig } from './traveling/metro-config';
const debug = require('debug')('expo:metro:config') as typeof console.log;

export interface LoadOptions {
  config?: string;
  maxWorkers?: number;
  port?: number;
  reporter?: Reporter;
  resetCache?: boolean;
}

export interface DefaultConfigOptions {
  /** @deprecated */
  mode?: 'exotic';
  /**
   * **Experimental:** Enable CSS support for Metro web, and shim on native.
   *
   * This is an experimental feature and may change in the future. The underlying implementation
   * is subject to change, and native support for CSS Modules may be added in the future during a non-major SDK release.
   */
  isCSSEnabled?: boolean;

  /**
   * **Experimental:** Modify premodules before a code asset is serialized
   *
   * This is an experimental feature and may change in the future. The underlying implementation
   * is subject to change.
   */
  unstable_beforeAssetSerializationPlugins?: ((serializationInput: {
    graph: ReadOnlyGraph<MixedOutput>;
    premodules: Module[];
    debugId?: string;
  }) => Module[])[];
}

function getAssetPlugins(projectRoot: string): string[] {
  const hashAssetFilesPath = resolveFrom.silent(projectRoot, 'expo-asset/tools/hashAssetFiles');

  if (!hashAssetFilesPath) {
    throw new Error(`The required package \`expo-asset\` cannot be found`);
  }

  return [
    // Use relative path to ensure maximum cache hits.
    // This is resolved here https://github.com/facebook/metro/blob/ec584b9cc2b8356356a4deacb7e1d5c83f243c3a/packages/metro/src/Assets.js#L271
    'expo-asset/tools/hashAssetFiles',
  ];
}

let hasWarnedAboutExotic = false;

// Patch Metro's graph to support always parsing certain modules. This enables
// things like Tailwind CSS which update based on their own heuristics.
function patchMetroGraphToSupportUncachedModules() {
  const { Graph } = require('metro/src/DeltaBundler/Graph');

  const original_traverseDependencies = Graph.prototype.traverseDependencies;
  if (!original_traverseDependencies.__patched) {
    original_traverseDependencies.__patched = true;

    Graph.prototype.traverseDependencies = function (paths: string[], options: unknown) {
      this.dependencies.forEach((dependency: JSModule) => {
        // Find any dependencies that have been marked as `skipCache` and ensure they are invalidated.
        // `skipCache` is set when a CSS module is found by PostCSS.
        if (
          dependency.output.find((file) => file.data.css?.skipCache) &&
          !paths.includes(dependency.path)
        ) {
          // Ensure we invalidate the `unstable_transformResultKey` (input hash) so the module isn't removed in
          // the Graph._processModule method.
          dependency.unstable_transformResultKey = dependency.unstable_transformResultKey + '.';

          // Add the path to the list of modified paths so it gets run through the transformer again,
          // this will ensure it is passed to PostCSS -> Tailwind.
          paths.push(dependency.path);
        }
      });
      // Invoke the original method with the new paths to ensure the standard behavior is preserved.
      return original_traverseDependencies.call(this, paths, options);
    };
    // Ensure we don't patch the method twice.
    Graph.prototype.traverseDependencies.__patched = true;
  }
}

function createNumericModuleIdFactory(): (path: string) => number {
  const fileToIdMap = new Map();
  let nextId = 0;
  return (modulePath: string) => {
    let id = fileToIdMap.get(modulePath);
    if (typeof id !== 'number') {
      id = nextId++;
      fileToIdMap.set(modulePath, id);
    }
    return id;
  };
}

<<<<<<< HEAD
function createStableModuleIdFactory(root: string): (path: string) => number {
  // const fileToIdMap = new Map<string, string>();
  const fileToIdMapForEnv = new Map<string, Map<string, string>>();

  const getModulePath = (modulePath: string, prefix: string) => {
=======
function memoize<T extends (...args: any[]) => any>(fn: T): T {
  const cache = new Map<string, any>();
  return ((...args: any[]) => {
    const key = JSON.stringify(args);
    if (cache.has(key)) {
      return cache.get(key);
    }
    const result = fn(...args);
    cache.set(key, result);
    return result;
  }) as T;
}

export function createStableModuleIdFactory(
  root: string
): (path: string, context?: { platform: string; environment?: string }) => number {
  const getModulePath = (modulePath: string, scope: string) => {
>>>>>>> 96d898bb
    // NOTE: Metro allows this but it can lead to confusing errors when dynamic requires cannot be resolved, e.g. `module 456 cannot be found`.
    if (modulePath == null) {
      return 'MODULE_NOT_FOUND';
    } else if (isVirtualModule(modulePath)) {
      // Virtual modules should be stable.
      return modulePath;
    } else if (path.isAbsolute(modulePath)) {
<<<<<<< HEAD
      return prefix + path.relative(root, modulePath);
    } else {
      return prefix + modulePath;
    }
  };

  // This is an absolute file path.
  return (modulePath: string, context?: { platform: string; environment?: string }): number => {
    // Helps find missing parts to the patch.
    if (!context?.platform) {
      // context = { platform: 'web' };
      throw new Error('createStableModuleIdFactory: `context.platform` is required');
    }

    const env = context.environment ?? 'client';
    let fileToIdMap = fileToIdMapForEnv.get(env);

    if (!fileToIdMap) {
      fileToIdMap = new Map();
      fileToIdMapForEnv.set(env, fileToIdMap);
    }
    // TODO: We may want a hashed version for production builds in the future.
    let id = fileToIdMap.get(modulePath);

    if (id != null) {
      // @ts-expect-error: we patch this to support being a string.
      return id;
    }

    if (context.environment === 'node') {
      // TODO: We may want a hashed version for production builds in the future.

      const prefix = context.environment + ':';
      id = getModulePath(modulePath, prefix);
    } else {
      id = getModulePath(modulePath, '');
    }

    fileToIdMap.set(modulePath, id);
=======
      return path.relative(root, modulePath) + scope;
    } else {
      return modulePath + scope;
    }
  };

  const memoizedGetModulePath = memoize(getModulePath);

  // This is an absolute file path.
  // TODO: We may want a hashed version for production builds in the future.
  return (modulePath: string, context?: { platform: string; environment?: string }): number => {
    const env = context?.environment ?? 'client';

    if (env === 'client') {
      // Only need scope for server bundles where multiple dimensions could run simultaneously.
      // @ts-expect-error: we patch this to support being a string.
      return memoizedGetModulePath(modulePath, '');
    }

    // Helps find missing parts to the patch.
    if (!context?.platform) {
      // context = { platform: 'web' };
      throw new Error('createStableModuleIdFactory: `context.platform` is required');
    }

    // Only need scope for server bundles where multiple dimensions could run simultaneously.
    const scope = env !== 'client' ? `?platform=${context?.platform}&env=${env}` : '';
>>>>>>> 96d898bb
    // @ts-expect-error: we patch this to support being a string.
    return memoizedGetModulePath(modulePath, scope);
  };
}

export function getDefaultConfig(
  projectRoot: string,
  { mode, isCSSEnabled = true, unstable_beforeAssetSerializationPlugins }: DefaultConfigOptions = {}
): InputConfigT {
  const { getDefaultConfig: getDefaultMetroConfig, mergeConfig } = importMetroConfig(projectRoot);

  if (isCSSEnabled) {
    patchMetroGraphToSupportUncachedModules();
  }

  const isExotic = mode === 'exotic' || env.EXPO_USE_EXOTIC;

  if (isExotic && !hasWarnedAboutExotic) {
    hasWarnedAboutExotic = true;
    console.log(
      chalk.gray(
        `\u203A Feature ${chalk.bold`EXPO_USE_EXOTIC`} has been removed in favor of the default transformer.`
      )
    );
  }

  const reactNativePath = path.dirname(resolveFrom(projectRoot, 'react-native/package.json'));
  const sourceExtsConfig = { isTS: true, isReact: true, isModern: true };
  const sourceExts = getBareExtensions([], sourceExtsConfig);

  // Add support for cjs (without platform extensions).
  sourceExts.push('cjs');

  const reanimatedVersion = getPkgVersion(projectRoot, 'react-native-reanimated');

  let sassVersion: string | null = null;
  if (isCSSEnabled) {
    sassVersion = getPkgVersion(projectRoot, 'sass');
    // Enable SCSS by default so we can provide a better error message
    // when sass isn't installed.
    sourceExts.push('scss', 'sass', 'css');
  }

  const envFiles = runtimeEnv.getFiles(process.env.NODE_ENV, { silent: true });

  const pkg = getPackageJson(projectRoot);
  const watchFolders = getWatchFolders(projectRoot);
  const nodeModulesPaths = getModulesPaths(projectRoot);
  if (env.EXPO_DEBUG) {
    console.log();
    console.log(`Expo Metro config:`);
    try {
      console.log(`- Version: ${require('../package.json').version}`);
    } catch {}
    console.log(`- Extensions: ${sourceExts.join(', ')}`);
    console.log(`- React Native: ${reactNativePath}`);
    console.log(`- Watch Folders: ${watchFolders.join(', ')}`);
    console.log(`- Node Module Paths: ${nodeModulesPaths.join(', ')}`);
    console.log(`- Env Files: ${envFiles}`);
    console.log(`- Sass: ${sassVersion}`);
    console.log(`- Reanimated: ${reanimatedVersion}`);
    console.log();
  }

  const {
    // Remove the default reporter which metro always resolves to be the react-native-community/cli reporter.
    // This prints a giant React logo which is less accessible to users on smaller terminals.
    reporter,
    ...metroDefaultValues
  } = getDefaultMetroConfig.getDefaultValues(projectRoot);

  const cacheStore = new FileStore<any>({
    root: path.join(os.tmpdir(), 'metro-cache'),
  });

  const serverRoot = getMetroServerRoot(projectRoot);

  // Merge in the default config from Metro here, even though loadConfig uses it as defaults.
  // This is a convenience for getDefaultConfig use in metro.config.js, e.g. to modify assetExts.
  const metroConfig: Partial<MetroConfig> = mergeConfig(metroDefaultValues, {
    watchFolders,
    resolver: {
      unstable_conditionsByPlatform: {
        ios: ['react-native'],
        android: ['react-native'],
        // This is removed for server platforms.
        web: ['browser'],
      },
      unstable_conditionNames: ['require', 'import'],
      resolverMainFields: ['react-native', 'browser', 'main'],
      platforms: ['ios', 'android'],
      assetExts: metroDefaultValues.resolver.assetExts
        .concat(
          // Add default support for `expo-image` file types.
          ['heic', 'avif'],
          // Add default support for `expo-sqlite` file types.
          ['db']
        )
        .filter((assetExt) => !sourceExts.includes(assetExt)),
      sourceExts,
      nodeModulesPaths,
    },
    cacheStores: [cacheStore],
    watcher: {
      // strip starting dot from env files
      additionalExts: envFiles.map((file: string) => file.replace(/^\./, '')),
    },
    serializer: {
      isThirdPartyModule(module) {
        // Block virtual modules from appearing in the source maps.
        if (isVirtualModule(module.path)) return true;

        // Generally block node modules
        if (/(?:^|[/\\])node_modules[/\\]/.test(module.path)) {
          // Allow the expo-router/entry and expo/AppEntry modules to be considered first party so the root of the app appears in the trace.
          return !module.path.match(/[/\\](expo-router[/\\]entry|expo[/\\]AppEntry)/);
        }
        return false;
      },

      createModuleIdFactory: env.EXPO_USE_METRO_REQUIRE
        ? createStableModuleIdFactory.bind(null, serverRoot)
        : createNumericModuleIdFactory,

      getModulesRunBeforeMainModule: () => {
        const preModules: string[] = [
          // MUST be first
          require.resolve(path.join(reactNativePath, 'Libraries/Core/InitializeCore')),
        ];

        const stdRuntime = resolveFrom.silent(projectRoot, 'expo/src/winter');
        if (stdRuntime) {
          preModules.push(stdRuntime);
        }

        // We need to shift this to be the first module so web Fast Refresh works as expected.
        // This will only be applied if the module is installed and imported somewhere in the bundle already.
        const metroRuntime = resolveFrom.silent(projectRoot, '@expo/metro-runtime');
        if (metroRuntime) {
          preModules.push(metroRuntime);
        }

        return preModules;
      },
      getPolyfills: ({ platform }) => {
        // Do nothing for nullish platforms.
        if (!platform) {
          return [];
        }

        if (platform === 'web') {
          return [
            // Ensure that the error-guard polyfill is included in the web polyfills to
            // make metro-runtime work correctly.
            require.resolve('@react-native/js-polyfills/error-guard'),
          ];
        }

        // Native behavior.
        return require('@react-native/js-polyfills')();
      },
    },
    server: {
      rewriteRequestUrl: getRewriteRequestUrl(projectRoot),
      port: Number(env.RCT_METRO_PORT) || 8081,
      // NOTE(EvanBacon): Moves the server root down to the monorepo root.
      // This enables proper monorepo support for web.
      unstable_serverRoot: serverRoot,
    },
    symbolicator: {
      customizeFrame: getDefaultCustomizeFrame(),
    },
    transformerPath: require.resolve('./transform-worker/transform-worker'),
    // NOTE: All of these values are used in the cache key. They should not contain any absolute paths.
    transformer: {
      // Custom: These are passed to `getCacheKey` and ensure invalidation when the version changes.
      unstable_renameRequire: false,
      // @ts-expect-error: not on type.
      postcssHash: getPostcssConfigHash(projectRoot),
      browserslistHash: pkg.browserslist
        ? stableHash(JSON.stringify(pkg.browserslist)).toString('hex')
        : null,
      sassVersion,
      // Ensure invalidation when the version changes due to the Babel plugin.
      reanimatedVersion,
      // Ensure invalidation when using identical projects in monorepos
      _expoRelativeProjectRoot: path.relative(serverRoot, projectRoot),
      // `require.context` support
      unstable_allowRequireContext: true,
      allowOptionalDependencies: true,
      babelTransformerPath: require.resolve('./babel-transformer'),
      // See: https://github.com/facebook/react-native/blob/v0.73.0/packages/metro-config/index.js#L72-L74
      // TODO: The absolute path breaks invalidates caching across devices.
      asyncRequireModulePath: resolveFrom(
        reactNativePath,
        metroDefaultValues.transformer.asyncRequireModulePath
      ),
      assetRegistryPath: '@react-native/assets-registry/registry',
      assetPlugins: getAssetPlugins(projectRoot),
      // hermesParser: true,
      getTransformOptions: async () => ({
        transform: {
          experimentalImportSupport: false,
          inlineRequires: false,
        },
      }),
    },
  });

  return withExpoSerializers(metroConfig, { unstable_beforeAssetSerializationPlugins });
}

// re-export for use in config files.
export { MetroConfig, INTERNAL_CALLSITES_REGEX };

// re-export for legacy cases.
export const EXPO_DEBUG = env.EXPO_DEBUG;

function getPkgVersion(projectRoot: string, pkgName: string): string | null {
  const targetPkg = resolveFrom.silent(projectRoot, pkgName);
  if (!targetPkg) return null;
  const targetPkgJson = findUpPackageJson(targetPkg);
  if (!targetPkgJson) return null;
  const pkg = JsonFile.read(targetPkgJson);

  debug(`${pkgName} package.json:`, targetPkgJson);
  const pkgVersion = pkg.version;
  if (typeof pkgVersion === 'string') {
    return pkgVersion;
  }

  return null;
}

function findUpPackageJson(cwd: string): string | null {
  if (['.', path.sep].includes(cwd)) return null;

  const found = resolveFrom.silent(cwd, './package.json');
  if (found) {
    return found;
  }
  return findUpPackageJson(path.dirname(cwd));
}<|MERGE_RESOLUTION|>--- conflicted
+++ resolved
@@ -119,13 +119,6 @@
   };
 }
 
-<<<<<<< HEAD
-function createStableModuleIdFactory(root: string): (path: string) => number {
-  // const fileToIdMap = new Map<string, string>();
-  const fileToIdMapForEnv = new Map<string, Map<string, string>>();
-
-  const getModulePath = (modulePath: string, prefix: string) => {
-=======
 function memoize<T extends (...args: any[]) => any>(fn: T): T {
   const cache = new Map<string, any>();
   return ((...args: any[]) => {
@@ -143,7 +136,6 @@
   root: string
 ): (path: string, context?: { platform: string; environment?: string }) => number {
   const getModulePath = (modulePath: string, scope: string) => {
->>>>>>> 96d898bb
     // NOTE: Metro allows this but it can lead to confusing errors when dynamic requires cannot be resolved, e.g. `module 456 cannot be found`.
     if (modulePath == null) {
       return 'MODULE_NOT_FOUND';
@@ -151,75 +143,33 @@
       // Virtual modules should be stable.
       return modulePath;
     } else if (path.isAbsolute(modulePath)) {
-<<<<<<< HEAD
-      return prefix + path.relative(root, modulePath);
+      return path.relative(root, modulePath) + scope;
     } else {
-      return prefix + modulePath;
+      return modulePath + scope;
     }
   };
 
+  const memoizedGetModulePath = memoize(getModulePath);
+
   // This is an absolute file path.
+  // TODO: We may want a hashed version for production builds in the future.
   return (modulePath: string, context?: { platform: string; environment?: string }): number => {
+    const env = context?.environment ?? 'client';
+
+    if (env === 'client') {
+      // Only need scope for server bundles where multiple dimensions could run simultaneously.
+      // @ts-expect-error: we patch this to support being a string.
+      return memoizedGetModulePath(modulePath, '');
+    }
+
     // Helps find missing parts to the patch.
     if (!context?.platform) {
       // context = { platform: 'web' };
       throw new Error('createStableModuleIdFactory: `context.platform` is required');
     }
 
-    const env = context.environment ?? 'client';
-    let fileToIdMap = fileToIdMapForEnv.get(env);
-
-    if (!fileToIdMap) {
-      fileToIdMap = new Map();
-      fileToIdMapForEnv.set(env, fileToIdMap);
-    }
-    // TODO: We may want a hashed version for production builds in the future.
-    let id = fileToIdMap.get(modulePath);
-
-    if (id != null) {
-      // @ts-expect-error: we patch this to support being a string.
-      return id;
-    }
-
-    if (context.environment === 'node') {
-      // TODO: We may want a hashed version for production builds in the future.
-
-      const prefix = context.environment + ':';
-      id = getModulePath(modulePath, prefix);
-    } else {
-      id = getModulePath(modulePath, '');
-    }
-
-    fileToIdMap.set(modulePath, id);
-=======
-      return path.relative(root, modulePath) + scope;
-    } else {
-      return modulePath + scope;
-    }
-  };
-
-  const memoizedGetModulePath = memoize(getModulePath);
-
-  // This is an absolute file path.
-  // TODO: We may want a hashed version for production builds in the future.
-  return (modulePath: string, context?: { platform: string; environment?: string }): number => {
-    const env = context?.environment ?? 'client';
-
-    if (env === 'client') {
-      // Only need scope for server bundles where multiple dimensions could run simultaneously.
-      // @ts-expect-error: we patch this to support being a string.
-      return memoizedGetModulePath(modulePath, '');
-    }
-
-    // Helps find missing parts to the patch.
-    if (!context?.platform) {
-      // context = { platform: 'web' };
-      throw new Error('createStableModuleIdFactory: `context.platform` is required');
-    }
-
     // Only need scope for server bundles where multiple dimensions could run simultaneously.
     const scope = env !== 'client' ? `?platform=${context?.platform}&env=${env}` : '';
->>>>>>> 96d898bb
     // @ts-expect-error: we patch this to support being a string.
     return memoizedGetModulePath(modulePath, scope);
   };
