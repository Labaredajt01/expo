--- conflicted
+++ resolved
@@ -78,43 +78,17 @@
 const withBundleIdentifier = (config, {
   bundleIdentifier
 }) => {
-<<<<<<< HEAD
-  function getBundleId(exp) {
-    var _exp$ios;
-    const bundleId = bundleIdentifier !== null && bundleIdentifier !== void 0 ? bundleIdentifier : (_exp$ios = exp.ios) === null || _exp$ios === void 0 ? void 0 : _exp$ios.bundleIdentifier;
-    (0, _assert().default)(bundleId, '`bundleIdentifier` must be defined in the app config (`expo.ios.bundleIdentifier`) or passed to the plugin `withBundleIdentifier`.');
-    return bundleId;
-  }
-
-  // For legacy reasons, we set the bundle identifier in all child pbxproj 
-  // files even though it's unclear when there would be more than one.
-  (0, _withDangerousMod().withDangerousMod)(config, ['ios', async config => {
-    await setBundleIdentifierForPbxproj(config.modRequest.projectRoot, getBundleId(config));
-    return config;
-  }]);
-
-  // Perform the safe modification of the project.pbxproj file.
-  return (0, _iosPlugins().withXcodeProject)(config, config => {
-    config.modResults = updateBundleIdentifierForPbxprojObject(config.modResults, getBundleId(config));
-    return config;
-=======
   return (0, _iosPlugins().withXcodeProject)(config, async config => {
     const bundleId = bundleIdentifier ?? config.ios?.bundleIdentifier;
     // Should never happen.
     (0, _assert().default)(bundleId, '`bundleIdentifier` must be defined in the app config (`ios.bundleIdentifier`) or passed to the plugin `withBundleIdentifier`.');
     config.modResults = updateBundleIdentifierForPbxprojObject(config.modResults, bundleId, false);
     return config;
->>>>>>> 4fa8b839
   });
 };
 exports.withBundleIdentifier = withBundleIdentifier;
 function getBundleIdentifier(config) {
-<<<<<<< HEAD
-  var _config$ios$bundleIde, _config$ios;
-  return (_config$ios$bundleIde = (_config$ios = config.ios) === null || _config$ios === void 0 ? void 0 : _config$ios.bundleIdentifier) !== null && _config$ios$bundleIde !== void 0 ? _config$ios$bundleIde : null;
-=======
   return config.ios?.bundleIdentifier ?? null;
->>>>>>> 4fa8b839
 }
 
 /**
@@ -188,11 +162,6 @@
 function updateBundleIdentifierForPbxproj(pbxprojPath, bundleIdentifier, updateProductName = true) {
   const project = _xcode().default.project(pbxprojPath);
   project.parseSync();
-<<<<<<< HEAD
-  updateBundleIdentifierForPbxprojObject(project, bundleIdentifier, updateProductName);
-  _fs().default.writeFileSync(pbxprojPath, project.writeSync());
-}
-=======
   _fs().default.writeFileSync(pbxprojPath, updateBundleIdentifierForPbxprojObject(project, bundleIdentifier, updateProductName).writeSync());
 }
 
@@ -203,7 +172,6 @@
  * @param {string} bundleIdentifier Bundle identifier to set in the pbxproj
  * @param {boolean} [updateProductName=true]  Whether to update PRODUCT_NAME
  */
->>>>>>> 4fa8b839
 function updateBundleIdentifierForPbxprojObject(project, bundleIdentifier, updateProductName = true) {
   const [, nativeTarget] = (0, _Target().findFirstNativeTarget)(project);
   (0, _Xcodeproj().getBuildConfigurationsForListId)(project, nativeTarget.buildConfigurationList).forEach(([, item]) => {
