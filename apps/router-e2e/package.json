--- conflicted
+++ resolved
@@ -15,12 +15,8 @@
     "react": "18.2.0",
     "react-native-safe-area-context": "4.10.7",
     "react-native-screens": "~3.31.1",
-<<<<<<< HEAD
-    "react-native": "0.74.2",
-    "react-native-webview": "13.8.6"
-=======
-    "react-native": "0.74.3"
->>>>>>> 10e302ee
+    "react-native": "0.74.3",
+     "react-native-webview": "13.8.6"
   },
   "devDependencies": {
     "autoprefixer": "^10.4.16",
